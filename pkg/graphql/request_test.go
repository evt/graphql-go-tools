package graphql

import (
	"bytes"
	"testing"

	"github.com/stretchr/testify/assert"
	"github.com/stretchr/testify/require"

	"github.com/jensneuse/graphql-go-tools/pkg/starwars"
)

func TestUnmarshalRequest(t *testing.T) {
	t.Run("should return error when request is empty", func(t *testing.T) {
		requestBytes := []byte("")
		requestBuffer := bytes.NewBuffer(requestBytes)

		var request Request
		err := UnmarshalRequest(requestBuffer, &request)

		assert.Error(t, err)
		assert.Equal(t, ErrEmptyRequest, err)
	})

	t.Run("should successfully unmarshal request", func(t *testing.T) {
		requestBytes := []byte(`{"operationName": "Hello", "variables": "", "query": "query Hello { hello }"}`)
		requestBuffer := bytes.NewBuffer(requestBytes)

		var request Request
		err := UnmarshalRequest(requestBuffer, &request)

		assert.NoError(t, err)
		assert.Equal(t, "Hello", request.OperationName)
		assert.Equal(t, "query Hello { hello }", request.Query)
	})
}

<<<<<<< HEAD
func TestRequest_ValidateForSchema(t *testing.T) {
	t.Run("should return error when schema is nil", func(t *testing.T) {
		request := Request{
			OperationName: "Hello",
			Variables:     nil,
			Query:         `query Hello { hello }`,
		}

		result, err := request.ValidateForSchema(nil)
		assert.Error(t, err)
		assert.Equal(t, ErrNilSchema, err)
		assert.Equal(t, ValidationResult{Valid: false, Errors: nil}, result)
	})

	t.Run("should return gql errors no valid operation is in the the request", func(t *testing.T) {
		request := Request{}

		schema, err := NewSchemaFromString("schema { query: Query } type Query { hello: String }")
		require.NoError(t, err)

		result, err := request.ValidateForSchema(schema)
		assert.NoError(t, err)
		assert.False(t, result.Valid)
		assert.Greater(t, result.Errors.Count(), 0)
	})

	t.Run("should return gql errors when validation fails", func(t *testing.T) {
		request := Request{
			OperationName: "Goodbye",
			Variables:     nil,
			Query:         `query Goodbye { goodbye }`,
		}

		schema, err := NewSchemaFromString("schema { query: Query } type Query { hello: String }")
		require.NoError(t, err)

		result, err := request.ValidateForSchema(schema)
		assert.NoError(t, err)
		assert.False(t, result.Valid)
		assert.Greater(t, result.Errors.Count(), 0)
	})

	t.Run("should successfully validate even when schema definition is missing", func(t *testing.T) {
		request := Request{
			OperationName: "Hello",
			Variables:     nil,
			Query:         `query Hello { hello }`,
		}

		schema, err := NewSchemaFromString("type Query { hello: String }")
		require.NoError(t, err)

		result, err := request.ValidateForSchema(schema)
		assert.NoError(t, err)
		assert.True(t, result.Valid)
		assert.Nil(t, result.Errors)
	})

	t.Run("should return valid result for introspection query after normalization", func(t *testing.T) {
		schema := starwarsSchema(t)
		request := requestForQuery(t, starwars.FileIntrospectionQuery)

		normalizationResult, err := request.Normalize(schema)
		require.NoError(t, err)
		require.True(t, normalizationResult.Successful)
		require.True(t, request.IsNormalized())

		result, err := request.ValidateForSchema(schema)
		assert.NoError(t, err)
		assert.True(t, result.Valid)
		assert.Nil(t, result.Errors)
	})

	t.Run("should return valid result when validation is successful", func(t *testing.T) {
		schema := starwarsSchema(t)
		request := requestForQuery(t, starwars.FileSimpleHeroQuery)

		result, err := request.ValidateForSchema(schema)
		assert.NoError(t, err)
		assert.True(t, result.Valid)
		assert.Nil(t, result.Errors)
	})
}

func TestRequest_Normalize(t *testing.T) {
	t.Run("should return error when schema is nil", func(t *testing.T) {
		request := Request{
			OperationName: "Hello",
			Variables:     nil,
			Query:         `query Hello { hello }`,
		}

		result, err := request.Normalize(nil)
		assert.Error(t, err)
		assert.Equal(t, ErrNilSchema, err)
		assert.False(t, result.Successful)
		assert.False(t, request.isNormalized)
	})

	t.Run("should successfully normalize the request", func(t *testing.T) {
		schema := starwarsSchema(t)
		request := requestForQuery(t, starwars.FileFragmentsQuery)
		documentBeforeNormalization := request.document

		result, err := request.Normalize(schema)
		assert.NoError(t, err)
		assert.NotEqual(t, documentBeforeNormalization, request.document)
		assert.True(t, result.Successful)
		assert.True(t, request.isNormalized)
	})
}

=======
>>>>>>> 4bd80f28
func TestRequest_Print(t *testing.T) {
	query := "query Hello { hello }"
	request := Request{
		OperationName: "Hello",
		Variables:     nil,
		Query:         query,
	}

	bytesBuf := new(bytes.Buffer)
	n, err := request.Print(bytesBuf)

	assert.NoError(t, err)
	assert.Greater(t, n, 0)
	assert.Equal(t, query, bytesBuf.String())
}

func TestRequest_CalculateComplexity(t *testing.T) {
	t.Run("should return error when schema is nil", func(t *testing.T) {
		request := Request{}
		result, err := request.CalculateComplexity(DefaultComplexityCalculator, nil)
		assert.Error(t, err)
		assert.Equal(t, ErrNilSchema, err)
		assert.Equal(t, 0, result.NodeCount, "unexpected node count")
		assert.Equal(t, 0, result.Complexity, "unexpected complexity")
		assert.Equal(t, 0, result.Depth, "unexpected depth")
	})

	t.Run("should successfully calculate the complexity of request", func(t *testing.T) {
		schema := starwarsSchema(t)

		request := requestForQuery(t, starwars.FileSimpleHeroQuery)
		result, err := request.CalculateComplexity(DefaultComplexityCalculator, schema)
		assert.NoError(t, err)
		assert.Equal(t, 1, result.NodeCount, "unexpected node count")
		assert.Equal(t, 1, result.Complexity, "unexpected complexity")
		assert.Equal(t, 2, result.Depth, "unexpected depth")
	})
}

func starwarsSchema(t *testing.T) *Schema {
	starwars.SetRelativePathToStarWarsPackage("../starwars")
	schemaBytes := starwars.Schema(t)

	schema, err := NewSchemaFromString(string(schemaBytes))
	require.NoError(t, err)

	return schema
}

func requestForQuery(t *testing.T, fileName string) Request {
	rawRequest := starwars.LoadQuery(t, fileName, nil)

	var request Request
	err := UnmarshalRequest(bytes.NewBuffer(rawRequest), &request)
	require.NoError(t, err)

	return request
}<|MERGE_RESOLUTION|>--- conflicted
+++ resolved
@@ -35,121 +35,6 @@
 	})
 }
 
-<<<<<<< HEAD
-func TestRequest_ValidateForSchema(t *testing.T) {
-	t.Run("should return error when schema is nil", func(t *testing.T) {
-		request := Request{
-			OperationName: "Hello",
-			Variables:     nil,
-			Query:         `query Hello { hello }`,
-		}
-
-		result, err := request.ValidateForSchema(nil)
-		assert.Error(t, err)
-		assert.Equal(t, ErrNilSchema, err)
-		assert.Equal(t, ValidationResult{Valid: false, Errors: nil}, result)
-	})
-
-	t.Run("should return gql errors no valid operation is in the the request", func(t *testing.T) {
-		request := Request{}
-
-		schema, err := NewSchemaFromString("schema { query: Query } type Query { hello: String }")
-		require.NoError(t, err)
-
-		result, err := request.ValidateForSchema(schema)
-		assert.NoError(t, err)
-		assert.False(t, result.Valid)
-		assert.Greater(t, result.Errors.Count(), 0)
-	})
-
-	t.Run("should return gql errors when validation fails", func(t *testing.T) {
-		request := Request{
-			OperationName: "Goodbye",
-			Variables:     nil,
-			Query:         `query Goodbye { goodbye }`,
-		}
-
-		schema, err := NewSchemaFromString("schema { query: Query } type Query { hello: String }")
-		require.NoError(t, err)
-
-		result, err := request.ValidateForSchema(schema)
-		assert.NoError(t, err)
-		assert.False(t, result.Valid)
-		assert.Greater(t, result.Errors.Count(), 0)
-	})
-
-	t.Run("should successfully validate even when schema definition is missing", func(t *testing.T) {
-		request := Request{
-			OperationName: "Hello",
-			Variables:     nil,
-			Query:         `query Hello { hello }`,
-		}
-
-		schema, err := NewSchemaFromString("type Query { hello: String }")
-		require.NoError(t, err)
-
-		result, err := request.ValidateForSchema(schema)
-		assert.NoError(t, err)
-		assert.True(t, result.Valid)
-		assert.Nil(t, result.Errors)
-	})
-
-	t.Run("should return valid result for introspection query after normalization", func(t *testing.T) {
-		schema := starwarsSchema(t)
-		request := requestForQuery(t, starwars.FileIntrospectionQuery)
-
-		normalizationResult, err := request.Normalize(schema)
-		require.NoError(t, err)
-		require.True(t, normalizationResult.Successful)
-		require.True(t, request.IsNormalized())
-
-		result, err := request.ValidateForSchema(schema)
-		assert.NoError(t, err)
-		assert.True(t, result.Valid)
-		assert.Nil(t, result.Errors)
-	})
-
-	t.Run("should return valid result when validation is successful", func(t *testing.T) {
-		schema := starwarsSchema(t)
-		request := requestForQuery(t, starwars.FileSimpleHeroQuery)
-
-		result, err := request.ValidateForSchema(schema)
-		assert.NoError(t, err)
-		assert.True(t, result.Valid)
-		assert.Nil(t, result.Errors)
-	})
-}
-
-func TestRequest_Normalize(t *testing.T) {
-	t.Run("should return error when schema is nil", func(t *testing.T) {
-		request := Request{
-			OperationName: "Hello",
-			Variables:     nil,
-			Query:         `query Hello { hello }`,
-		}
-
-		result, err := request.Normalize(nil)
-		assert.Error(t, err)
-		assert.Equal(t, ErrNilSchema, err)
-		assert.False(t, result.Successful)
-		assert.False(t, request.isNormalized)
-	})
-
-	t.Run("should successfully normalize the request", func(t *testing.T) {
-		schema := starwarsSchema(t)
-		request := requestForQuery(t, starwars.FileFragmentsQuery)
-		documentBeforeNormalization := request.document
-
-		result, err := request.Normalize(schema)
-		assert.NoError(t, err)
-		assert.NotEqual(t, documentBeforeNormalization, request.document)
-		assert.True(t, result.Successful)
-		assert.True(t, request.isNormalized)
-	})
-}
-
-=======
->>>>>>> 4bd80f28
 func TestRequest_Print(t *testing.T) {
 	query := "query Hello { hello }"
 	request := Request{
