--- conflicted
+++ resolved
@@ -791,27 +791,19 @@
 	}
 }
 
-<<<<<<< HEAD
-func (v *Visitor) configureSingleFetch(internal objectFetchConfiguration, external FetchConfiguration) *resolve.SingleFetch {
+func (v *Visitor) configureFetch(internal objectFetchConfiguration, external FetchConfiguration) resolve.Fetch {
 	dataSourceType := reflect.TypeOf(external.DataSource).String()
 	dataSourceType = strings.TrimPrefix(dataSourceType, "*")
-	return &resolve.SingleFetch{
-		BufferId:              internal.bufferID,
-		Input:                 external.Input,
-		DataSource:            external.DataSource,
-		Variables:             external.Variables,
-		DisallowSingleFlight:  external.DisallowSingleFlight,
-		DataSourceIdentifier:  []byte(dataSourceType),
-		ProcessResponseConfig: external.ProcessResponseConfig,
-=======
-func (v *Visitor) configureFetch(internal objectFetchConfiguration, external FetchConfiguration) resolve.Fetch {
+
 	singleFetch := &resolve.SingleFetch{
 		BufferId:             internal.bufferID,
 		Input:                external.Input,
 		DataSource:           external.DataSource,
 		Variables:            external.Variables,
 		DisallowSingleFlight: external.DisallowSingleFlight,
->>>>>>> 5cc5f79e
+		DataSourceIdentifier:  []byte(dataSourceType),
+		ProcessResponseConfig: external.ProcessResponseConfig,
+
 	}
 
 	if !external.BatchConfig.AllowBatch {
@@ -934,24 +926,17 @@
 }
 
 type FetchConfiguration struct {
-<<<<<<< HEAD
 	Input                 string
 	Variables             resolve.Variables
 	DataSource            resolve.DataSource
 	DisallowSingleFlight  bool
 	ProcessResponseConfig resolve.ProcessResponseConfig
-=======
-	Input                string
-	Variables            resolve.Variables
-	DataSource           resolve.DataSource
-	DisallowSingleFlight bool
 	BatchConfig          BatchConfig
 }
 
 type BatchConfig struct {
 	AllowBatch  bool
 	BatchFactory resolve.DataSourceBatchFactory
->>>>>>> 5cc5f79e
 }
 
 type configurationVisitor struct {
