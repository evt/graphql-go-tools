--- conflicted
+++ resolved
@@ -567,8 +567,8 @@
 			}, Context{Context: context.Background()},
 			`{"pets":[{"name":"Woofie"}]}`
 	}))
-<<<<<<< HEAD
-	t.Run("resolve fieldsets based on __typename when field is Nullable", testFn(func(t *testing.T, r *Resolver, ctrl *gomock.Controller) (node Node, ctx Context, expectedOutput string) {
+
+	t.Run("resolve fieldsets based on __typename when field is Nullable", testFn(false, false, func(t *testing.T, ctrl *gomock.Controller) (node Node, ctx Context, expectedOutput string) {
 		return &Object{
 				Fetch: &SingleFetch{
 					BufferId:   0,
@@ -617,10 +617,8 @@
 			}, Context{Context: context.Background()},
 			`{"pet":{"id":"1","detail":null}}`
 	}))
-	t.Run("resolve fieldsets asynchronous based on __typename", testFn(func(t *testing.T, r *Resolver, ctrl *gomock.Controller) (node Node, ctx Context, expectedOutput string) {
-=======
+
 	t.Run("resolve fieldsets asynchronous based on __typename", testFn(false, false, func(t *testing.T, ctrl *gomock.Controller) (node Node, ctx Context, expectedOutput string) {
->>>>>>> 49a10d1d
 		return &Object{
 				Fetch: &SingleFetch{
 					BufferId:   0,
