package resolve

import (
	"bytes"
	"context"
	"fmt"
	"io"
	"net/http"
	"sync"
	"testing"
	"time"

	"github.com/buger/jsonparser"
	"github.com/golang/mock/gomock"
	"github.com/stretchr/testify/assert"

	"github.com/jensneuse/graphql-go-tools/pkg/fastbuffer"
)

type _fakeDataSource struct {
	data              []byte
	artificialLatency time.Duration
}

func (f *_fakeDataSource) Load(ctx context.Context, input []byte, w io.Writer) (err error) {
	if f.artificialLatency != 0 {
		time.Sleep(f.artificialLatency)
	}
	_, err = w.Write(f.data)
	return
}

func FakeDataSource(data string) *_fakeDataSource {
	return &_fakeDataSource{
		data: []byte(data),
	}
}

type _fakeDataSourceBatch struct {
	resultedInput *fastbuffer.FastBuffer
	bufPairs      []*BufPair
}

func (f *_fakeDataSourceBatch) Input() *fastbuffer.FastBuffer {
	return f.resultedInput
}

func (f *_fakeDataSourceBatch) Demultiplex(responseBufPair *BufPair, bufPairs []*BufPair) (err error) {
	for i := range bufPairs {
		bufPairs[i].Data.WriteBytes(f.bufPairs[i].Data.Bytes())
		bufPairs[i].Errors.WriteBytes(f.bufPairs[i].Errors.Bytes())
	}

	return nil
}

type resultedBufPair struct {
	data string
	err  string
}

func NewFakeDataSourceBatch(resultedInput string, resultedBufPairs []resultedBufPair) *_fakeDataSourceBatch {
	bufInput := fastbuffer.New()
	bufInput.WriteString(resultedInput)

	bufPairs := make([]*BufPair, len(resultedBufPairs))
	for i, v := range resultedBufPairs {
		bufPair := NewBufPair()
		bufPair.Data.WriteString(v.data)
		if v.err != "" {
			bufPair.WriteErr([]byte(v.err), nil, nil, nil)
		}

		bufPairs[i] = bufPair
	}

	return &_fakeDataSourceBatch{
		resultedInput: bufInput,
		bufPairs:      bufPairs,
	}
}

type _byteMatchter struct {
	data []byte
}

func (b _byteMatchter) Matches(x interface{}) bool {
	return bytes.Equal(b.data, x.([]byte))
}

func (b _byteMatchter) String() string {
	return "bytes: " + string(b.data)
}

func matchBytes(bytes string) *_byteMatchter {
	return &_byteMatchter{data: []byte(bytes)}
}

type gotBytesFormatter struct {
}

func (g gotBytesFormatter) Got(got interface{}) string {
	return "bytes: " + string(got.([]byte))
}

func newResolver(ctx context.Context, enableSingleFlight bool, enableDataLoader bool) *Resolver {
	return New(ctx, NewFetcher(enableSingleFlight), enableDataLoader)
}

func TestResolver_ResolveNode(t *testing.T) {
	testFn := func(enableSingleFlight bool, enableDataLoader bool, fn func(t *testing.T, ctrl *gomock.Controller) (node Node, ctx Context, expectedOutput string)) func(t *testing.T) {
		ctrl := gomock.NewController(t)
		rCtx, cancel := context.WithCancel(context.Background())
		defer cancel()
		r := newResolver(rCtx, enableSingleFlight, enableDataLoader)
		node, ctx, expectedOutput := fn(t, ctrl)
		return func(t *testing.T) {
			buf := &BufPair{
				Data:   fastbuffer.New(),
				Errors: fastbuffer.New(),
			}
			err := r.resolveNode(&ctx, node, nil, buf)
			assert.Equal(t, buf.Errors.String(), "", "want error buf to be empty")
			assert.NoError(t, err)
			assert.Equal(t, expectedOutput, buf.Data.String())
			ctrl.Finish()
		}
	}
<<<<<<< HEAD
	t.Run("Nullable empty object", testFn(false, false, func(t *testing.T, ctrl *gomock.Controller) (node Node, ctx Context, expectedOutput string) {
=======

	testErrFn := func(fn func(t *testing.T, r *Resolver, ctrl *gomock.Controller) (node Node, ctx Context, expectedErr string)) func(t *testing.T) {
		ctrl := gomock.NewController(t)
		c, cancel := context.WithCancel(context.Background())
		defer cancel()
		r := New(c)
		node, ctx, expectedErr := fn(t, r, ctrl)
		return func(t *testing.T) {
			buf := &BufPair{
				Data:   fastbuffer.New(),
				Errors: fastbuffer.New(),
			}
			err := r.resolveNode(&ctx, node, nil, buf)
			assert.EqualError(t, err, expectedErr)
			ctrl.Finish()
		}
	}
	t.Run("Nullable empty object", testFn(func(t *testing.T, r *Resolver, ctrl *gomock.Controller) (node Node, ctx Context, expectedOutput string) {
>>>>>>> 2b023b0a
		return &Object{
			Nullable: true,
		}, Context{Context: context.Background()}, `null`
	}))
	t.Run("empty object", testFn(false, false, func(t *testing.T, ctrl *gomock.Controller) (node Node, ctx Context, expectedOutput string) {
		return &EmptyObject{}, Context{Context: context.Background()}, `{}`
	}))
	t.Run("object with null field", testFn(false, false, func(t *testing.T, ctrl *gomock.Controller) (node Node, ctx Context, expectedOutput string) {
		return &Object{
			Fields: []*Field{
				{
					Name:  []byte("foo"),
					Value: &Null{},
				},
			},
		}, Context{Context: context.Background()}, `{"foo":null}`
	}))
	t.Run("default graphql object", testFn(false, false, func(t *testing.T, ctrl *gomock.Controller) (node Node, ctx Context, expectedOutput string) {
		return &Object{
			Fields: []*Field{
				{
					Name: []byte("data"),
					Value: &Object{
						Nullable: true,
					},
				},
			},
		}, Context{Context: context.Background()}, `{"data":null}`
	}))
	t.Run("graphql object with simple data source", testFn(false, false, func(t *testing.T, ctrl *gomock.Controller) (node Node, ctx Context, expectedOutput string) {
		return &Object{
			Fields: []*Field{
				{
					Name: []byte("data"),
					Value: &Object{
						Fields: []*Field{
							{
								Name: []byte("user"),
								Value: &Object{
									Fetch: &SingleFetch{
										BufferId:   0,
										DataSource: FakeDataSource(`{"id":"1","name":"Jens","registered":true,"pet":{"name":"Barky","kind":"Dog"}}`),
									},
									Fields: []*Field{
										{
											BufferID:  0,
											HasBuffer: true,
											Name:      []byte("id"),
											Value: &String{
												Path: []string{"id"},
											},
										},
										{
											BufferID:  0,
											HasBuffer: true,
											Name:      []byte("name"),
											Value: &String{
												Path: []string{"name"},
											},
										},
										{
											BufferID:  0,
											HasBuffer: true,
											Name:      []byte("registered"),
											Value: &Boolean{
												Path: []string{"registered"},
											},
										},
										{
											BufferID:  0,
											HasBuffer: true,
											Name:      []byte("pet"),
											Value: &Object{
												Path: []string{"pet"},
												Fields: []*Field{
													{
														Name: []byte("name"),
														Value: &String{
															Path: []string{"name"},
														},
													},
													{
														Name: []byte("kind"),
														Value: &String{
															Path: []string{"kind"},
														},
													},
												},
											},
										},
									},
								},
							},
						},
					},
				},
			},
		}, Context{Context: context.Background()}, `{"data":{"user":{"id":"1","name":"Jens","registered":true,"pet":{"name":"Barky","kind":"Dog"}}}}`
	}))
	t.Run("fetch with context variable resolver", testFn(true, false, func(t *testing.T, ctrl *gomock.Controller) (node Node, ctx Context, expectedOutput string) {
		mockDataSource := NewMockDataSource(ctrl)
		mockDataSource.EXPECT().
			Load(gomock.Any(), []byte(`{"id":1}`), gomock.AssignableToTypeOf(&bytes.Buffer{})).
			Do(func(ctx context.Context, input []byte, w io.Writer) (err error) {
				_, err = w.Write([]byte(`{"name":"Jens"}`))
				return
			}).
			Return(nil)
		return &Object{
			Fetch: &SingleFetch{
				BufferId:   0,
				DataSource: mockDataSource,
				Input:      `{"id":$$0$$}`,
				InputTemplate: InputTemplate{
					Segments: []TemplateSegment{
						{
							SegmentType: StaticSegmentType,
							Data:        []byte(`{"id":`),
						},
						{
							SegmentType:        VariableSegmentType,
							VariableSource:     VariableSourceContext,
							VariableSourcePath: []string{"id"},
							VariableValueType:  jsonparser.Number,
						},
						{
							SegmentType: StaticSegmentType,
							Data:        []byte(`}`),
						},
					},
				},
				Variables: NewVariables(&ContextVariable{
					Path: []string{"id"},
				}),
			},
			Fields: []*Field{
				{
					HasBuffer: true,
					BufferID:  0,
					Name:      []byte("name"),
					Value: &String{
						Path: []string{"name"},
					},
				},
			},
		}, Context{Context: context.Background(), Variables: []byte(`{"id":1}`)}, `{"name":"Jens"}`
	}))
<<<<<<< HEAD
	t.Run("resolve arrays", testFn(false, false, func(t *testing.T, ctrl *gomock.Controller) (node Node, ctx Context, expectedOutput string) {
=======
	t.Run("resolve array of strings", testFn(func(t *testing.T, r *Resolver, ctrl *gomock.Controller) (node Node, ctx Context, expectedOutput string) {
		return &Object{
			Fetch: &SingleFetch{
				BufferId:   0,
				DataSource: FakeDataSource(`{"strings": ["Alex", "true", "123"]}`),
			},
			Fields: []*Field{
				{
					BufferID:  0,
					HasBuffer: true,
					Name:      []byte("strings"),
					Value: &Array{
						Path: []string{"strings"},
						Item: &String{
							Nullable: false,
						},
					},
				},
			},
		}, Context{Context: context.Background()}, `{"strings":["Alex","true","123"]}`
	}))
	t.Run("resolve array of mixed scalar types", testErrFn(func(t *testing.T, r *Resolver, ctrl *gomock.Controller) (node Node, ctx Context, expectedErr string) {
		return &Object{
			Fetch: &SingleFetch{
				BufferId:   0,
				DataSource: FakeDataSource(`{"strings": ["Alex", "true", 123]}`),
			},
			Fields: []*Field{
				{
					BufferID:  0,
					HasBuffer: true,
					Name:      []byte("strings"),
					Value: &Array{
						Path: []string{"strings"},
						Item: &String{
							Nullable: false,
						},
					},
				},
			},
		}, Context{Context: context.Background()}, `non Nullable field value is null`
	}))
	t.Run("resolve arrays", testFn(func(t *testing.T, r *Resolver, ctrl *gomock.Controller) (node Node, ctx Context, expectedOutput string) {
>>>>>>> 2b023b0a
		return &Object{
			Fetch: &SingleFetch{
				BufferId:   0,
				DataSource: FakeDataSource(`{"friends":[{"id":1,"name":"Alex"},{"id":2,"name":"Patric"}],"strings":["foo","bar","baz"],"integers":[123,456,789],"floats":[1.2,3.4,5.6],"booleans":[true,false,true]}`),
			},
			Fields: []*Field{
				{
					BufferID:  0,
					HasBuffer: true,
					Name:      []byte("synchronousFriends"),
					Value: &Array{
						Path:                []string{"friends"},
						ResolveAsynchronous: false,
						Nullable:            true,
						Item: &Object{
							Fields: []*Field{
								{
									Name: []byte("id"),
									Value: &Integer{
										Path: []string{"id"},
									},
								},
								{
									Name: []byte("name"),
									Value: &String{
										Path: []string{"name"},
									},
								},
							},
						},
					},
				},
				{
					BufferID:  0,
					HasBuffer: true,
					Name:      []byte("asynchronousFriends"),
					Value: &Array{
						Path:                []string{"friends"},
						ResolveAsynchronous: true,
						Nullable:            true,
						Item: &Object{
							Fields: []*Field{
								{
									Name: []byte("id"),
									Value: &Integer{
										Path: []string{"id"},
									},
								},
								{
									Name: []byte("name"),
									Value: &String{
										Path: []string{"name"},
									},
								},
							},
						},
					},
				},
				{
					BufferID:  0,
					HasBuffer: true,
					Name:      []byte("nullableFriends"),
					Value: &Array{
						Path:     []string{"nonExistingField"},
						Nullable: true,
						Item:     &Object{},
					},
				},
				{
					BufferID:  0,
					HasBuffer: true,
					Name:      []byte("strings"),
					Value: &Array{
						Path:                []string{"strings"},
						ResolveAsynchronous: false,
						Nullable:            true,
						Item: &String{
							Nullable: false,
						},
					},
				},
				{
					BufferID:  0,
					HasBuffer: true,
					Name:      []byte("integers"),
					Value: &Array{
						Path:                []string{"integers"},
						ResolveAsynchronous: false,
						Nullable:            true,
						Item: &Integer{
							Nullable: false,
						},
					},
				},
				{
					BufferID:  0,
					HasBuffer: true,
					Name:      []byte("floats"),
					Value: &Array{
						Path:                []string{"floats"},
						ResolveAsynchronous: false,
						Nullable:            true,
						Item: &Float{
							Nullable: false,
						},
					},
				},
				{
					BufferID:  0,
					HasBuffer: true,
					Name:      []byte("booleans"),
					Value: &Array{
						Path:                []string{"booleans"},
						ResolveAsynchronous: false,
						Nullable:            true,
						Item: &Boolean{
							Nullable: false,
						},
					},
				},
			},
		}, Context{Context: context.Background()}, `{"synchronousFriends":[{"id":1,"name":"Alex"},{"id":2,"name":"Patric"}],"asynchronousFriends":[{"id":1,"name":"Alex"},{"id":2,"name":"Patric"}],"nullableFriends":null,"strings":["foo","bar","baz"],"integers":[123,456,789],"floats":[1.2,3.4,5.6],"booleans":[true,false,true]}`
	}))
	t.Run("array response from data source", testFn(false, false, func(t *testing.T, ctrl *gomock.Controller) (node Node, ctx Context, expectedOutput string) {
		return &Object{
				Fetch: &SingleFetch{
					BufferId:   0,
					DataSource: FakeDataSource(`[{"__typename":"Dog","name":"Woofie"},{"__typename":"Cat","name":"Mietzie"}]`),
				},
				Fields: []*Field{
					{
						BufferID:  0,
						HasBuffer: true,
						Name:      []byte("pets"),
						Value: &Array{
							Item: &Object{
								Fields: []*Field{
									{
										BufferID:   0,
										HasBuffer:  true,
										OnTypeName: []byte("Dog"),
										Name:       []byte("name"),
										Value: &String{
											Path: []string{"name"},
										},
									},
								},
							},
						},
					},
				},
			}, Context{Context: context.Background()},
			`{"pets":[{"name":"Woofie"}]}`
	}))
	t.Run("non null object with field condition can be null", testFn(false, false, func(t *testing.T, ctrl *gomock.Controller) (node Node, ctx Context, expectedOutput string) {
		return &Object{
				Fetch: &SingleFetch{
					BufferId:   0,
					DataSource: FakeDataSource(`{"__typename":"Dog","name":"Woofie"}`),
				},
				Fields: []*Field{
					{
						BufferID:  0,
						HasBuffer: true,
						Name:      []byte("cat"),
						Value: &Object{
							Nullable: false,
							Fields: []*Field{
								{
									OnTypeName: []byte("Cat"),
									Name:       []byte("name"),
									Value: &String{
										Path: []string{"name"},
									},
								},
							},
						},
					},
				},
			}, Context{Context: context.Background()},
			`{}`
	}))
	t.Run("object with multiple type conditions", testFn(false, false, func(t *testing.T, ctrl *gomock.Controller) (node Node, ctx Context, expectedOutput string) {
		return &Object{
				Fetch: &SingleFetch{
					BufferId:   0,
					DataSource: FakeDataSource(`{"data":{"namespaceCreate":{"__typename":"Error","code":"UserAlreadyHasPersonalNamespace","message":""}}}`),
				},
				Fields: []*Field{
					{
						BufferID:  0,
						HasBuffer: true,
						Name:      []byte("data"),
						Value: &Object{
							Nullable: false,
							Path:     []string{"data"},
							Fields: []*Field{
								{
									Name: []byte("namespaceCreate"),
									Value: &Object{
										Path: []string{"namespaceCreate"},
										Fields: []*Field{
											{
												Name:       []byte("namespace"),
												OnTypeName: []byte("NamespaceCreated"),
												Value: &Object{
													Path:     []string{"namespace"},
													Nullable: false,
													Fields: []*Field{
														{
															Name: []byte("id"),
															Value: &String{
																Nullable: false,
																Path:     []string{"id"},
															},
														},
														{
															Name: []byte("name"),
															Value: &String{
																Nullable: false,
																Path:     []string{"name"},
															},
														},
													},
												},
											},
											{
												Name:       []byte("code"),
												OnTypeName: []byte("Error"),
												Value: &String{
													Nullable: false,
													Path:     []string{"code"},
												},
											},
											{
												Name:       []byte("message"),
												OnTypeName: []byte("Error"),
												Value: &String{
													Nullable: false,
													Path:     []string{"message"},
												},
											},
										},
									},
								},
							},
						},
					},
				},
			}, Context{Context: context.Background()},
			`{"data":{"namespaceCreate":{"code":"UserAlreadyHasPersonalNamespace","message":""}}}`
	}))
	t.Run("resolve fieldsets based on __typename", testFn(false, false, func(t *testing.T, ctrl *gomock.Controller) (node Node, ctx Context, expectedOutput string) {
		return &Object{
				Fetch: &SingleFetch{
					BufferId:   0,
					DataSource: FakeDataSource(`{"pets":[{"__typename":"Dog","name":"Woofie"},{"__typename":"Cat","name":"Mietzie"}]}`),
				},
				Fields: []*Field{
					{
						BufferID:  0,
						HasBuffer: true,
						Name:      []byte("pets"),
						Value: &Array{
							Path: []string{"pets"},
							Item: &Object{
								Fields: []*Field{
									{
										BufferID:   0,
										HasBuffer:  true,
										OnTypeName: []byte("Dog"),
										Name:       []byte("name"),
										Value: &String{
											Path: []string{"name"},
										},
									},
								},
							},
						},
					},
				},
			}, Context{Context: context.Background()},
			`{"pets":[{"name":"Woofie"}]}`
	}))

	t.Run("resolve fieldsets based on __typename when field is Nullable", testFn(false, false, func(t *testing.T, ctrl *gomock.Controller) (node Node, ctx Context, expectedOutput string) {
		return &Object{
				Fetch: &SingleFetch{
					BufferId:   0,
					DataSource: FakeDataSource(`{"pet":{"id": "1", "detail": null}}`),
				},
				Fields: []*Field{
					{
						BufferID:  0,
						HasBuffer: true,
						Name:      []byte("pet"),
						Value: &Object{
							Path: []string{"pet"},
							Fields: []*Field{
								{
									BufferID:   0,
									HasBuffer:  false,
									Name:       []byte("id"),
									Value: &String{
										Path: []string{"id"},
									},
								},
								{
									BufferID:   0,
									HasBuffer:  false,
									Name:       []byte("detail"),
									Value: &Object{
										Path: []string{"detail"},
										Nullable: true,
										Fields: []*Field{
											{
												BufferID:   0,
												HasBuffer:  false,
												OnTypeName: []byte("Dog"),
												Name:       []byte("name"),
												Value: &String{
													Path: []string{"name"},
												},
											},
										},
									},
								},
							},
						},
					},
				},
			}, Context{Context: context.Background()},
			`{"pet":{"id":"1","detail":null}}`
	}))

	t.Run("resolve fieldsets asynchronous based on __typename", testFn(false, false, func(t *testing.T, ctrl *gomock.Controller) (node Node, ctx Context, expectedOutput string) {
		return &Object{
				Fetch: &SingleFetch{
					BufferId:   0,
					DataSource: FakeDataSource(`{"pets":[{"__typename":"Dog","name":"Woofie"},{"__typename":"Cat","name":"Mietzie"}]}`),
				},
				Fields: []*Field{
					{
						BufferID:  0,
						HasBuffer: true,
						Name:      []byte("pets"),
						Value: &Array{
							ResolveAsynchronous: true,
							Path:                []string{"pets"},
							Item: &Object{
								Fields: []*Field{
									{
										BufferID:   0,
										HasBuffer:  true,
										OnTypeName: []byte("Dog"),
										Name:       []byte("name"),
										Value: &String{
											Path: []string{"name"},
										},
									},
								},
							},
						},
					},
				},
			}, Context{Context: context.Background()},
			`{"pets":[{"name":"Woofie"}]}`
	}))
	t.Run("parent object variables", testFn(true, false, func(t *testing.T, ctrl *gomock.Controller) (node Node, ctx Context, expectedOutput string) {
		mockDataSource := NewMockDataSource(ctrl)
		mockDataSource.EXPECT().
			Load(gomock.Any(), gomock.GotFormatterAdapter(gotBytesFormatter{}, matchBytes(`{"id":1}`)), gomock.AssignableToTypeOf(&bytes.Buffer{})).
			Do(func(ctx context.Context, input []byte, w io.Writer) (err error) {
				_, err = w.Write([]byte(`{"name":"Woofie"}`))
				return
			}).
			Return(nil)
		return &Object{
			Fetch: &SingleFetch{
				BufferId:   0,
				DataSource: FakeDataSource(`{"id":1,"name":"Jens"}`),
			},
			Fields: []*Field{
				{
					HasBuffer: true,
					BufferID:  0,
					Name:      []byte("id"),
					Value: &Integer{
						Path: []string{"id"},
					},
				},
				{
					HasBuffer: true,
					BufferID:  0,
					Name:      []byte("name"),
					Value: &String{
						Path: []string{"name"},
					},
				},
				{
					HasBuffer: true,
					BufferID:  0,
					Name:      []byte("pet"),
					Value: &Object{
						Fetch: &SingleFetch{
							BufferId:   0,
							DataSource: mockDataSource,
							Input:      `{"id":$$0$$}`,
							InputTemplate: InputTemplate{
								Segments: []TemplateSegment{
									{
										SegmentType: StaticSegmentType,
										Data:        []byte(`{"id":`),
									},
									{
										SegmentType:                  VariableSegmentType,
										VariableSource:               VariableSourceObject,
										VariableSourcePath:           []string{"id"},
										VariableValueType:            jsonparser.Number,
										RenderVariableAsGraphQLValue: true,
									},
									{
										SegmentType: StaticSegmentType,
										Data:        []byte(`}`),
									},
								},
							},
							Variables: NewVariables(&ObjectVariable{
								Path: []string{"id"},
							}),
						},
						Fields: []*Field{
							{
								BufferID:  0,
								HasBuffer: true,
								Name:      []byte("name"),
								Value: &String{
									Path: []string{"name"},
								},
							},
						},
					},
				},
			},
		}, Context{Context: context.Background()}, `{"id":1,"name":"Jens","pet":{"name":"Woofie"}}`
	}))
}

func TestResolver_WithHooks(t *testing.T) {
	testFn := func(enableSingleFlight bool, enableDataLoader bool, fn func(t *testing.T, ctrl *gomock.Controller) (node Node, ctx Context, expectedOutput string)) func(t *testing.T) {
		ctrl := gomock.NewController(t)
		rCtx, cancel := context.WithCancel(context.Background())
		defer cancel()
		r := newResolver(rCtx, enableSingleFlight, enableDataLoader)
		node, ctx, expectedOutput := fn(t, ctrl)
		return func(t *testing.T) {
			buf := &BufPair{
				Data:   fastbuffer.New(),
				Errors: fastbuffer.New(),
			}
			err := r.resolveNode(&ctx, node, nil, buf)
			assert.Equal(t, buf.Errors.String(), "", "want error buf to be empty")
			assert.NoError(t, err)
			assert.Equal(t, expectedOutput, buf.Data.String())
			ctrl.Finish()
		}
	}
	t.Run("resolve with hooks", testFn(false, false, func(t *testing.T, ctrl *gomock.Controller) (node Node, ctx Context, expectedOutput string) {

		pathEq := func(expected string) gomock.Matcher {
			return hookContextPathMatcher{path: expected}
		}

		beforeFetch := NewMockBeforeFetchHook(ctrl)
		beforeFetch.EXPECT().OnBeforeFetch(pathEq("/data/user"), []byte("fakeInput")).Return()
		afterFetch := NewMockAfterFetchHook(ctrl)
		afterFetch.EXPECT().OnData(pathEq("/data/user"), []byte(`{"id":"1","name":"Jens","registered":true,"pet":{"name":"Barky","kind":"Dog"}}`), false).Return()
		return &Object{
			Fields: []*Field{
				{
					Name: []byte("data"),
					Value: &Object{
						Fields: []*Field{
							{
								Name: []byte("user"),
								Value: &Object{
									Fetch: &SingleFetch{
										BufferId:   0,
										DataSource: FakeDataSource(`{"id":"1","name":"Jens","registered":true,"pet":{"name":"Barky","kind":"Dog"}}`),
										InputTemplate: InputTemplate{
											Segments: []TemplateSegment{
												{
													SegmentType: StaticSegmentType,
													Data:        []byte("fakeInput"),
												},
											},
										},
									},
									Fields: []*Field{
										{
											BufferID:  0,
											HasBuffer: true,
											Name:      []byte("id"),
											Value: &String{
												Path: []string{"id"},
											},
										},
										{
											BufferID:  0,
											HasBuffer: true,
											Name:      []byte("name"),
											Value: &String{
												Path: []string{"name"},
											},
										},
										{
											BufferID:  0,
											HasBuffer: true,
											Name:      []byte("registered"),
											Value: &Boolean{
												Path: []string{"registered"},
											},
										},
										{
											BufferID:  0,
											HasBuffer: true,
											Name:      []byte("pet"),
											Value: &Object{
												Path: []string{"pet"},
												Fields: []*Field{
													{
														Name: []byte("name"),
														Value: &String{
															Path: []string{"name"},
														},
													},
													{
														Name: []byte("kind"),
														Value: &String{
															Path: []string{"kind"},
														},
													},
												},
											},
										},
									},
								},
							},
						},
					},
				},
			},
		}, Context{Context: context.Background(), beforeFetchHook: beforeFetch, afterFetchHook: afterFetch}, `{"data":{"user":{"id":"1","name":"Jens","registered":true,"pet":{"name":"Barky","kind":"Dog"}}}}`
	}))
}

func TestResolver_ResolveGraphQLResponse(t *testing.T) {
	testFn := func(enableSingleFlight bool, enableDataLoader bool, fn func(t *testing.T, ctrl *gomock.Controller) (node *GraphQLResponse, ctx Context, expectedOutput string)) func(t *testing.T) {
		t.Helper()

		ctrl := gomock.NewController(t)
		rCtx, cancel := context.WithCancel(context.Background())
		defer cancel()
		r := newResolver(rCtx, enableSingleFlight, enableDataLoader)
		node, ctx, expectedOutput := fn(t, ctrl)
		return func(t *testing.T) {
			t.Helper()

			buf := &bytes.Buffer{}
			err := r.ResolveGraphQLResponse(&ctx, node, nil, buf)
			assert.NoError(t, err)
			assert.Equal(t, expectedOutput, buf.String())
			ctrl.Finish()
		}
	}
	t.Run("empty graphql response", testFn(false, false, func(t *testing.T, ctrl *gomock.Controller) (node *GraphQLResponse, ctx Context, expectedOutput string) {
		return &GraphQLResponse{
			Data: &Object{
				Nullable: true,
			},
		}, Context{Context: context.Background()}, `{"data":null}`
	}))
	t.Run("empty graphql response for not nullable query field", testFn(false, false, func(t *testing.T, ctrl *gomock.Controller) (node *GraphQLResponse, ctx Context, expectedOutput string) {
		return &GraphQLResponse{
			Data: &Object{
				Nullable: false,
				Fields: []*Field{
					{
						BufferID:  0,
						HasBuffer: true,
						Name:      []byte("country"),
						Position: Position{
							Line:   3,
							Column: 4,
						},
						Value: &Object{
							Nullable: false,
							Path:     []string{"country"},
							Fields: []*Field{
								{
									Name: []byte("name"),
									Value: &String{
										Nullable: true,
										Path:     []string{"name"},
									},
									Position: Position{
										Line:   4,
										Column: 5,
									},
								},
							},
						},
					},
				},
			},
		}, Context{Context: context.Background()}, `{"errors":[{"message":"unable to resolve","locations":[{"line":3,"column":4}],"path":["country"]}],"data":null}`
	}))
	t.Run("fetch with simple error", testFn(true, false, func(t *testing.T, ctrl *gomock.Controller) (node *GraphQLResponse, ctx Context, expectedOutput string) {
		mockDataSource := NewMockDataSource(ctrl)
		mockDataSource.EXPECT().
			Load(gomock.Any(), gomock.Any(), gomock.AssignableToTypeOf(&bytes.Buffer{})).
			DoAndReturn(func(ctx context.Context, input []byte, w io.Writer) (err error) {
				pair := NewBufPair()
				pair.WriteErr([]byte("errorMessage"), nil, nil, nil)
				return writeGraphqlResponse(pair, w, false)
			})
		return &GraphQLResponse{
			Data: &Object{
				Nullable: false,
				Fetch: &SingleFetch{
					BufferId:   0,
					DataSource: mockDataSource,
					ProcessResponseConfig: ProcessResponseConfig{
						ExtractGraphqlResponse: true,
					},
				},
				Fields: []*Field{
					{
						HasBuffer: true,
						BufferID:  0,
						Name:      []byte("name"),
						Value: &String{
							Path:     []string{"name"},
							Nullable: true,
						},
					},
				},
			},
		}, Context{Context: context.Background()}, `{"errors":[{"message":"errorMessage"}],"data":{"name":null}}`
	}))
	t.Run("nested fetch error for non-nullable field", testFn(true, false, func(t *testing.T, ctrl *gomock.Controller) (node *GraphQLResponse, ctx Context, expectedOutput string) {
		mockDataSource := NewMockDataSource(ctrl)
		mockDataSource.EXPECT().
			Load(gomock.Any(), gomock.Any(), gomock.AssignableToTypeOf(&bytes.Buffer{})).
			DoAndReturn(func(ctx context.Context, input []byte, w io.Writer) (err error) {
				pair := NewBufPair()
				pair.WriteErr([]byte("errorMessage"), nil, nil, nil)
				return writeGraphqlResponse(pair, w, false)
			})
		return &GraphQLResponse{
			Data: &Object{
				Nullable: false,
				Fetch: &SingleFetch{
					BufferId:   0,
					DataSource: FakeDataSource(`{"id":1}`),
				},
				Fields: []*Field{
					{
						HasBuffer: true,
						BufferID:  0,
						Name:      []byte("nestedObject"),
						Value: &Object{
							Nullable: false,
							Fetch: &SingleFetch{
								BufferId:   1,
								DataSource: mockDataSource,
								ProcessResponseConfig: ProcessResponseConfig{
									ExtractGraphqlResponse: true,
								},
							},
							Fields: []*Field{
								{
									HasBuffer: true,
									BufferID:  1,
									Name:      []byte("foo"),
									Value: &String{
										Path:     []string{"foo"},
										Nullable: false,
									},
								},
							},
						},
					},
				},
			},
		}, Context{Context: context.Background()}, `{"errors":[{"message":"errorMessage"},{"message":"unable to resolve","locations":[{"line":0,"column":0}],"path":["nestedObject"]}],"data":null}`
	}))
	t.Run("fetch with two Errors", testFn(true, false, func(t *testing.T, ctrl *gomock.Controller) (node *GraphQLResponse, ctx Context, expectedOutput string) {
		mockDataSource := NewMockDataSource(ctrl)
		mockDataSource.EXPECT().
			Load(gomock.Any(), gomock.Any(), gomock.AssignableToTypeOf(&bytes.Buffer{})).
			Do(func(ctx context.Context, input []byte, w io.Writer) (err error) {
				pair := NewBufPair()
				pair.WriteErr([]byte("errorMessage1"), nil, nil, nil)
				pair.WriteErr([]byte("errorMessage2"), nil, nil, nil)
				return writeGraphqlResponse(pair, w, false)
			}).
			Return(nil)
		return &GraphQLResponse{
			Data: &Object{
				Fetch: &SingleFetch{
					BufferId:   0,
					DataSource: mockDataSource,
					ProcessResponseConfig: ProcessResponseConfig{
						ExtractGraphqlResponse: true,
					},
				},
				Fields: []*Field{
					{
						HasBuffer: true,
						BufferID:  0,
						Name:      []byte("name"),
						Value: &String{
							Path:     []string{"name"},
							Nullable: true,
						},
					},
				},
			},
		}, Context{Context: context.Background()}, `{"errors":[{"message":"errorMessage1"},{"message":"errorMessage2"}],"data":{"name":null}}`
	}))
	t.Run("null field should bubble up to parent with error", testFn(false, false, func(t *testing.T, ctrl *gomock.Controller) (node *GraphQLResponse, ctx Context, expectedOutput string) {
		return &GraphQLResponse{
			Data: &Object{
				Nullable: true,
				Fetch: &SingleFetch{
					BufferId:   0,
					DataSource: FakeDataSource(`[{"id":1},{"id":2},{"id":3}]`),
				},
				Fields: []*Field{
					{
						HasBuffer: true,
						BufferID:  0,
						Name:      []byte("stringObject"),
						Value: &Object{
							Nullable: true,
							Fields: []*Field{
								{
									Name: []byte("stringField"),
									Value: &String{
										Nullable: false,
									},
								},
							},
						},
					},
					{
						HasBuffer: true,
						BufferID:  0,
						Name:      []byte("integerObject"),
						Value: &Object{
							Nullable: true,
							Fields: []*Field{
								{
									Name: []byte("integerField"),
									Value: &Integer{
										Nullable: false,
									},
								},
							},
						},
					},
					{
						HasBuffer: true,
						BufferID:  0,
						Name:      []byte("floatObject"),
						Value: &Object{
							Nullable: true,
							Fields: []*Field{
								{
									Name: []byte("floatField"),
									Value: &Float{
										Nullable: false,
									},
								},
							},
						},
					},
					{
						HasBuffer: true,
						BufferID:  0,
						Name:      []byte("booleanObject"),
						Value: &Object{
							Nullable: true,
							Fields: []*Field{
								{
									Name: []byte("booleanField"),
									Value: &Boolean{
										Nullable: false,
									},
								},
							},
						},
					},
					{
						HasBuffer: true,
						BufferID:  0,
						Name:      []byte("objectObject"),
						Value: &Object{
							Nullable: true,
							Fields: []*Field{
								{
									Name: []byte("objectField"),
									Value: &Object{
										Nullable: false,
									},
								},
							},
						},
					},
					{
						HasBuffer: true,
						BufferID:  0,
						Name:      []byte("arrayObject"),
						Value: &Object{
							Nullable: true,
							Fields: []*Field{
								{
									Name: []byte("arrayField"),
									Value: &Array{
										Nullable: false,
										Item: &String{
											Nullable: false,
											Path:     []string{"nonExisting"},
										},
									},
								},
							},
						},
					},
					{
						HasBuffer: true,
						BufferID:  0,
						Name:      []byte("asynchronousArrayObject"),
						Value: &Object{
							Nullable: true,
							Fields: []*Field{
								{
									Name: []byte("arrayField"),
									Value: &Array{
										Nullable:            false,
										ResolveAsynchronous: true,
										Item: &String{
											Nullable: false,
											Path:     []string{"nonExisting"},
										},
									},
								},
							},
						},
					},
					{
						HasBuffer: true,
						BufferID:  0,
						Name:      []byte("nullableArray"),
						Value: &Array{
							Nullable: true,
							Item: &String{
								Nullable: false,
								Path:     []string{"name"},
							},
						},
					},
				},
			},
		}, Context{Context: context.Background()}, `{"errors":[{"message":"unable to resolve","locations":[{"line":0,"column":0}],"path":["objectObject","objectField"]}],"data":{"stringObject":null,"integerObject":null,"floatObject":null,"booleanObject":null,"objectObject":null,"arrayObject":null,"asynchronousArrayObject":null,"nullableArray":null}}`
	}))
	t.Run("empty nullable array should resolve correctly", testFn(false, false, func(t *testing.T, ctrl *gomock.Controller) (node *GraphQLResponse, ctx Context, expectedOutput string) {
		return &GraphQLResponse{
			Data: &Object{
				Nullable: true,
				Fetch: &SingleFetch{
					BufferId:   0,
					DataSource: FakeDataSource(`[]`),
				},
				Fields: []*Field{
					{
						HasBuffer: true,
						BufferID:  0,
						Name:      []byte("nullableArray"),
						Value: &Array{
							Nullable: true,
							Item: &Object{
								Nullable: false,
								Fields: []*Field{
									{
										Name: []byte("foo"),
										Value: &String{
											Nullable: false,
										},
									},
								},
							},
						},
					},
				},
			},
		}, Context{Context: context.Background()}, `{"data":{"nullableArray":[]}}`
	}))
	t.Run("empty not nullable array should resolve correctly", testFn(false, false, func(t *testing.T, ctrl *gomock.Controller) (node *GraphQLResponse, ctx Context, expectedOutput string) {
		return &GraphQLResponse{
			Data: &Object{
				Nullable: false,
				Fetch: &SingleFetch{
					BufferId:   0,
					DataSource: FakeDataSource(`{"some_path": []}`),
				},
				Fields: []*Field{
					{
						HasBuffer: true,
						BufferID:  0,
						Name:      []byte("notNullableArray"),
						Value: &Array{
							Path: []string{"some_path"},
							Nullable: false,
							Item: &Object{
								Nullable: false,
								Fields: []*Field{
									{
										Name: []byte("foo"),
										Value: &String{
											Nullable: false,
										},
									},
								},
							},
						},
					},
				},
			},
		}, Context{Context: context.Background()}, `{"data":{"notNullableArray":[]}}`
	}))
	t.Run("when data null not nullable array should resolve to data null and errors", testFn(false, false, func(t *testing.T, ctrl *gomock.Controller) (node *GraphQLResponse, ctx Context, expectedOutput string) {
		return &GraphQLResponse{
			Data: &Object{
				Nullable: false,
				Fetch: &SingleFetch{
					BufferId:              0,
					DataSource:            FakeDataSource(`{"data":null}`),
					ProcessResponseConfig: ProcessResponseConfig{ExtractGraphqlResponse: true},
				},
				Fields: []*Field{
					{
						HasBuffer: true,
						BufferID:  0,
						Name:      []byte("nonNullArray"),
						Value: &Array{
							Nullable: false,
							Item: &Object{
								Nullable: false,
								Fields: []*Field{
									{
										Name: []byte("foo"),
										Value: &String{
											Nullable: false,
										},
									},
								},
							},
						},
					},
					{
						HasBuffer: true,
						BufferID:  0,
						Name:      []byte("nullableArray"),
						Value: &Array{
							Nullable: true,
							Item: &Object{
								Nullable: false,
								Fields: []*Field{
									{
										Name: []byte("foo"),
										Value: &String{
											Nullable: false,
										},
									},
								},
							},
						},
					},
				},
			},
		}, Context{Context: context.Background()}, `{"errors":[{"message":"unable to resolve","locations":[{"line":0,"column":0}]}],"data":null}`
	}))
	t.Run("when data null and errors present not nullable array should result to null data upsteam error and resolve error", testFn(false, false, func(t *testing.T, ctrl *gomock.Controller) (node *GraphQLResponse, ctx Context, expectedOutput string) {
		return &GraphQLResponse{
			Data: &Object{
				Nullable: false,
				Fetch: &SingleFetch{
					BufferId: 0,
					DataSource: FakeDataSource(
						`{"errors":[{"message":"Could not get a name","locations":[{"line":3,"column":5}],"path":["todos",0,"name"]}],"data":null}`),
					ProcessResponseConfig: ProcessResponseConfig{ExtractGraphqlResponse: true},
				},
				Fields: []*Field{
					{
						HasBuffer: true,
						BufferID:  0,
						Name:      []byte("todos"),
						Value: &Array{
							Nullable: false,
							Item: &Object{
								Nullable: false,
								Fields: []*Field{
									{
										Name: []byte("name"),
										Value: &String{
											Nullable: false,
										},
										Position: Position{
											Line:   100,
											Column: 777,
										},
									},
								},
							},
						},
					},
				},
			},
		}, Context{Context: context.Background()}, `{"errors":[{"message":"Could not get a name","locations":[{"line":3,"column":5}],"path":["todos",0,"name"]},{"message":"unable to resolve","locations":[{"line":0,"column":0}]}],"data":null}`
	}))
	t.Run("complex GraphQL Server plan", testFn(true, false, func(t *testing.T, ctrl *gomock.Controller) (node *GraphQLResponse, ctx Context, expectedOutput string) {
		serviceOne := NewMockDataSource(ctrl)
		serviceOne.EXPECT().
			Load(gomock.Any(), gomock.Any(), gomock.AssignableToTypeOf(&bytes.Buffer{})).
			DoAndReturn(func(ctx context.Context, input []byte, w io.Writer) (err error) {
				actual := string(input)
				expected := `{"url":"https://service.one","body":{"query":"query($firstArg: String, $thirdArg: Int){serviceOne(serviceOneArg: $firstArg){fieldOne} anotherServiceOne(anotherServiceOneArg: $thirdArg){fieldOne} reusingServiceOne(reusingServiceOneArg: $firstArg){fieldOne}}","variables":{"thirdArg":123,"firstArg":"firstArgValue"}}}`
				assert.Equal(t, expected, actual)
				pair := NewBufPair()
				pair.Data.WriteString(`{"serviceOne":{"fieldOne":"fieldOneValue"},"anotherServiceOne":{"fieldOne":"anotherFieldOneValue"},"reusingServiceOne":{"fieldOne":"reUsingFieldOneValue"}}`)
				return writeGraphqlResponse(pair, w, false)
			})

		serviceTwo := NewMockDataSource(ctrl)
		serviceTwo.EXPECT().
			Load(gomock.Any(), gomock.Any(), gomock.AssignableToTypeOf(&bytes.Buffer{})).
			DoAndReturn(func(ctx context.Context, input []byte, w io.Writer) (err error) {
				actual := string(input)
				expected := `{"url":"https://service.two","body":{"query":"query($secondArg: Boolean, $fourthArg: Float){serviceTwo(serviceTwoArg: $secondArg){fieldTwo} secondServiceTwo(secondServiceTwoArg: $fourthArg){fieldTwo}}","variables":{"fourthArg":12.34,"secondArg":true}}}`
				assert.Equal(t, expected, actual)

				pair := NewBufPair()
				pair.Data.WriteString(`{"serviceTwo":{"fieldTwo":"fieldTwoValue"},"secondServiceTwo":{"fieldTwo":"secondFieldTwoValue"}}`)
				return writeGraphqlResponse(pair, w, false)
			})

		nestedServiceOne := NewMockDataSource(ctrl)
		nestedServiceOne.EXPECT().
			Load(gomock.Any(), gomock.Any(), gomock.AssignableToTypeOf(&bytes.Buffer{})).
			DoAndReturn(func(ctx context.Context, input []byte, w io.Writer) (err error) {
				actual := string(input)
				expected := `{"url":"https://service.one","body":{"query":"{serviceOne {fieldOne}}"}}`
				assert.Equal(t, expected, actual)
				pair := NewBufPair()
				pair.Data.WriteString(`{"serviceOne":{"fieldOne":"fieldOneValue"}}`)
				return writeGraphqlResponse(pair, w, false)
			})

		return &GraphQLResponse{
			Data: &Object{
				Fetch: &ParallelFetch{
					Fetches: []Fetch{
						&SingleFetch{
							BufferId: 0,
							Input:    `{"url":"https://service.one","body":{"query":"query($firstArg: String, $thirdArg: Int){serviceOne(serviceOneArg: $firstArg){fieldOne} anotherServiceOne(anotherServiceOneArg: $thirdArg){fieldOne} reusingServiceOne(reusingServiceOneArg: $firstArg){fieldOne}}","variables":{"thirdArg":$$1$$,"firstArg":$$0$$}}}`,
							InputTemplate: InputTemplate{
								Segments: []TemplateSegment{
									{
										SegmentType: StaticSegmentType,
										Data:        []byte(`{"url":"https://service.one","body":{"query":"query($firstArg: String, $thirdArg: Int){serviceOne(serviceOneArg: $firstArg){fieldOne} anotherServiceOne(anotherServiceOneArg: $thirdArg){fieldOne} reusingServiceOne(reusingServiceOneArg: $firstArg){fieldOne}}","variables":{"thirdArg":`),
									},
									{
										SegmentType:        VariableSegmentType,
										VariableSource:     VariableSourceContext,
										VariableSourcePath: []string{"thirdArg"},
										VariableValueType:  jsonparser.Number,
									},
									{
										SegmentType: StaticSegmentType,
										Data:        []byte(`,"firstArg":`),
									},
									{
										SegmentType:        VariableSegmentType,
										VariableSource:     VariableSourceContext,
										VariableSourcePath: []string{"firstArg"},
										VariableValueType:  jsonparser.String,
									},
									{
										SegmentType: StaticSegmentType,
										Data:        []byte(`}}}`),
									},
								},
							},
							DataSource: serviceOne,
							Variables: NewVariables(
								&ContextVariable{
									Path: []string{"firstArg"},
								},
								&ContextVariable{
									Path: []string{"thirdArg"},
								},
							),
							ProcessResponseConfig: ProcessResponseConfig{
								ExtractGraphqlResponse: true,
							},
						},
						&SingleFetch{
							BufferId: 1,
							Input:    `{"url":"https://service.two","body":{"query":"query($secondArg: Boolean, $fourthArg: Float){serviceTwo(serviceTwoArg: $secondArg){fieldTwo} secondServiceTwo(secondServiceTwoArg: $fourthArg){fieldTwo}}","variables":{"fourthArg":$$1$$,"secondArg":$$0$$}}}`,
							InputTemplate: InputTemplate{
								Segments: []TemplateSegment{
									{
										SegmentType: StaticSegmentType,
										Data:        []byte(`{"url":"https://service.two","body":{"query":"query($secondArg: Boolean, $fourthArg: Float){serviceTwo(serviceTwoArg: $secondArg){fieldTwo} secondServiceTwo(secondServiceTwoArg: $fourthArg){fieldTwo}}","variables":{"fourthArg":`),
									},
									{
										SegmentType:        VariableSegmentType,
										VariableSource:     VariableSourceContext,
										VariableSourcePath: []string{"fourthArg"},
										VariableValueType:  jsonparser.Number,
									},
									{
										SegmentType: StaticSegmentType,
										Data:        []byte(`,"secondArg":`),
									},
									{
										SegmentType:        VariableSegmentType,
										VariableSource:     VariableSourceContext,
										VariableSourcePath: []string{"secondArg"},
										VariableValueType:  jsonparser.Boolean,
									},
									{
										SegmentType: StaticSegmentType,
										Data:        []byte(`}}}`),
									},
								},
							},
							DataSource: serviceTwo,
							Variables: NewVariables(
								&ContextVariable{
									Path: []string{"secondArg"},
								},
								&ContextVariable{
									Path: []string{"fourthArg"},
								},
							),
							ProcessResponseConfig: ProcessResponseConfig{
								ExtractGraphqlResponse: true,
							},
						},
					},
				},
				Fields: []*Field{
					{
						BufferID:  0,
						HasBuffer: true,
						Name:      []byte("serviceOne"),
						Value: &Object{
							Path: []string{"serviceOne"},
							Fields: []*Field{
								{
									Name: []byte("fieldOne"),
									Value: &String{
										Path: []string{"fieldOne"},
									},
								},
							},
						},
					},
					{
						BufferID:  1,
						HasBuffer: true,
						Name:      []byte("serviceTwo"),
						Value: &Object{
							Path: []string{"serviceTwo"},
							Fetch: &SingleFetch{
								BufferId: 2,
								Input:    `{"url":"https://service.one","body":{"query":"{serviceOne {fieldOne}}"}}`,
								InputTemplate: InputTemplate{
									Segments: []TemplateSegment{
										{
											SegmentType: StaticSegmentType,
											Data:        []byte(`{"url":"https://service.one","body":{"query":"{serviceOne {fieldOne}}"}}`),
										},
									},
								},
								DataSource: nestedServiceOne,
								Variables:  Variables{},
								ProcessResponseConfig: ProcessResponseConfig{
									ExtractGraphqlResponse: true,
								},
							},
							Fields: []*Field{
								{
									Name: []byte("fieldTwo"),
									Value: &String{
										Path: []string{"fieldTwo"},
									},
								},
								{
									BufferID:  2,
									HasBuffer: true,
									Name:      []byte("serviceOneResponse"),
									Value: &Object{
										Path: []string{"serviceOne"},
										Fields: []*Field{
											{
												Name: []byte("fieldOne"),
												Value: &String{
													Path: []string{"fieldOne"},
												},
											},
										},
									},
								},
							},
						},
					},
					{
						BufferID:  0,
						HasBuffer: true,
						Name:      []byte("anotherServiceOne"),
						Value: &Object{
							Path: []string{"anotherServiceOne"},
							Fields: []*Field{
								{
									Name: []byte("fieldOne"),
									Value: &String{
										Path: []string{"fieldOne"},
									},
								},
							},
						},
					},
					{
						BufferID:  1,
						HasBuffer: true,
						Name:      []byte("secondServiceTwo"),
						Value: &Object{
							Path: []string{"secondServiceTwo"},
							Fields: []*Field{
								{
									Name: []byte("fieldTwo"),
									Value: &String{
										Path: []string{"fieldTwo"},
									},
								},
							},
						},
					},
					{
						BufferID:  0,
						HasBuffer: true,
						Name:      []byte("reusingServiceOne"),
						Value: &Object{
							Path: []string{"reusingServiceOne"},
							Fields: []*Field{
								{
									Name: []byte("fieldOne"),
									Value: &String{
										Path: []string{"fieldOne"},
									},
								},
							},
						},
					},
				},
			},
		}, Context{Context: context.Background(), Variables: []byte(`{"firstArg":"firstArgValue","thirdArg":123,"secondArg": true, "fourthArg": 12.34}`)}, `{"data":{"serviceOne":{"fieldOne":"fieldOneValue"},"serviceTwo":{"fieldTwo":"fieldTwoValue","serviceOneResponse":{"fieldOne":"fieldOneValue"}},"anotherServiceOne":{"fieldOne":"anotherFieldOneValue"},"secondServiceTwo":{"fieldTwo":"secondFieldTwoValue"},"reusingServiceOne":{"fieldOne":"reUsingFieldOneValue"}}}`
	}))
	t.Run("federation", testFn(true, false, func(t *testing.T, ctrl *gomock.Controller) (node *GraphQLResponse, ctx Context, expectedOutput string) {

		userService := NewMockDataSource(ctrl)
		userService.EXPECT().
			Load(gomock.Any(), gomock.Any(), gomock.AssignableToTypeOf(&bytes.Buffer{})).
			DoAndReturn(func(ctx context.Context, input []byte, w io.Writer) (err error) {
				actual := string(input)
				expected := `{"method":"POST","url":"http://localhost:4001","body":{"query":"{me {id username}}"}}`
				assert.Equal(t, expected, actual)
				pair := NewBufPair()
				pair.Data.WriteString(`{"me": {"id": "1234","username": "Me","__typename": "User"}}`)
				return writeGraphqlResponse(pair, w, false)
			})

		reviewsService := NewMockDataSource(ctrl)
		reviewsService.EXPECT().
			Load(gomock.Any(), gomock.Any(), gomock.AssignableToTypeOf(&bytes.Buffer{})).
			DoAndReturn(func(ctx context.Context, input []byte, w io.Writer) (err error) {
				actual := string(input)
				expected := `{"method":"POST","url":"http://localhost:4002","body":{"query":"query($representations: [_Any!]!){_entities(representations: $representations){... on User {reviews {body product {upc __typename}}}}}","variables":{"representations":[{"id":"1234","__typename":"User"}]}}}`
				assert.Equal(t, expected, actual)
				pair := NewBufPair()
				pair.Data.WriteString(`{"reviews": [{"body": "A highly effective form of birth control.","product": {"upc": "top-1","__typename": "Product"}},{"body": "Fedoras are one of the most fashionable hats around and can look great with a variety of outfits.","product": {"upc": "top-1","__typename": "Product"}}]}`)
				return writeGraphqlResponse(pair, w, false)
			})

		productServiceCallCount := 0

		productService := NewMockDataSource(ctrl)
		productService.EXPECT().
			Load(gomock.Any(), gomock.Any(), gomock.AssignableToTypeOf(&bytes.Buffer{})).
			Do(func(ctx context.Context, input []byte, w io.Writer) (err error) {
				actual := string(input)
				productServiceCallCount++
				switch productServiceCallCount {
				case 1:
					expected := `{"method":"POST","url":"http://localhost:4003","body":{"query":"query($representations: [_Any!]!){_entities(representations: $representations){... on Product {name}}}","variables":{"representations":[{"upc":"top-1","__typename":"Product"}]}}}`
					assert.Equal(t, expected, actual)
					pair := NewBufPair()
					pair.Data.WriteString(`{"name": "Trilby"}`)
					return writeGraphqlResponse(pair, w, false)
				case 2:
					expected := `{"method":"POST","url":"http://localhost:4003","body":{"query":"query($representations: [_Any!]!){_entities(representations: $representations){... on Product {name}}}","variables":{"representations":[{"upc":"top-1","__typename":"Product"}]}}}`
					assert.Equal(t, expected, actual)
					pair := NewBufPair()
					pair.Data.WriteString(`{"name": "Trilby"}`)
					return writeGraphqlResponse(pair, w, false)
				}
				return
			}).
			Return(nil).Times(2)

		return &GraphQLResponse{
			Data: &Object{
				Fetch: &SingleFetch{
					BufferId: 0,
					InputTemplate: InputTemplate{
						Segments: []TemplateSegment{
							{
								Data:        []byte(`{"method":"POST","url":"http://localhost:4001","body":{"query":"{me {id username}}"}}`),
								SegmentType: StaticSegmentType,
							},
						},
					},
					DataSource: userService,
					ProcessResponseConfig: ProcessResponseConfig{
						ExtractGraphqlResponse: true,
					},
				},
				Fields: []*Field{
					{
						HasBuffer: true,
						BufferID:  0,
						Name:      []byte("me"),
						Value: &Object{
							Fetch: &SingleFetch{
								BufferId: 1,
								InputTemplate: InputTemplate{
									Segments: []TemplateSegment{
										{
											Data:        []byte(`{"method":"POST","url":"http://localhost:4002","body":{"query":"query($representations: [_Any!]!){_entities(representations: $representations){... on User {reviews {body product {upc __typename}}}}}","variables":{"representations":[{"id":`),
											SegmentType: StaticSegmentType,
										},
										{
											SegmentType:                  VariableSegmentType,
											VariableSource:               VariableSourceObject,
											VariableSourcePath:           []string{"id"},
											VariableValueType:            jsonparser.String,
											RenderVariableAsGraphQLValue: true,
										},
										{
											Data:        []byte(`,"__typename":"User"}]}}}`),
											SegmentType: StaticSegmentType,
										},
									},
								},
								DataSource: reviewsService,
								ProcessResponseConfig: ProcessResponseConfig{
									ExtractGraphqlResponse: true,
								},
							},
							Path:     []string{"me"},
							Nullable: true,
							Fields: []*Field{
								{
									Name: []byte("id"),
									Value: &String{
										Path: []string{"id"},
									},
								},
								{
									Name: []byte("username"),
									Value: &String{
										Path: []string{"username"},
									},
								},
								{

									HasBuffer: true,
									BufferID:  1,
									Name:      []byte("reviews"),
									Value: &Array{
										Path:     []string{"reviews"},
										Nullable: true,
										Item: &Object{
											Nullable: true,
											Fields: []*Field{
												{
													Name: []byte("body"),
													Value: &String{
														Path: []string{"body"},
													},
												},
												{
													Name: []byte("product"),
													Value: &Object{
														Path: []string{"product"},
														Fetch: &SingleFetch{
															BufferId:   2,
															DataSource: productService,
															InputTemplate: InputTemplate{
																Segments: []TemplateSegment{
																	{
																		Data:        []byte(`{"method":"POST","url":"http://localhost:4003","body":{"query":"query($representations: [_Any!]!){_entities(representations: $representations){... on Product {name}}}","variables":{"representations":[{"upc":`),
																		SegmentType: StaticSegmentType,
																	},
																	{
																		SegmentType:                  VariableSegmentType,
																		VariableSource:               VariableSourceObject,
																		VariableSourcePath:           []string{"upc"},
																		VariableValueType:            jsonparser.String,
																		RenderVariableAsGraphQLValue: true,
																	},
																	{
																		Data:        []byte(`,"__typename":"Product"}]}}}`),
																		SegmentType: StaticSegmentType,
																	},
																},
															},
															ProcessResponseConfig: ProcessResponseConfig{
																ExtractGraphqlResponse: true,
															},
														},
														Fields: []*Field{
															{
																Name: []byte("upc"),
																Value: &String{
																	Path: []string{"upc"},
																},
															},
															{
																HasBuffer: true,
																BufferID:  2,
																Name:      []byte("name"),
																Value: &String{
																	Path: []string{"name"},
																},
															},
														},
													},
												},
											},
										},
									},
								},
							},
						},
					},
				},
			},
		}, Context{Context: context.Background(), Variables: nil}, `{"data":{"me":{"id":"1234","username":"Me","reviews":[{"body":"A highly effective form of birth control.","product":{"upc":"top-1","name":"Trilby"}},{"body":"Fedoras are one of the most fashionable hats around and can look great with a variety of outfits.","product":{"upc":"top-1","name":"Trilby"}}]}}}`
	}))
	t.Run("federation with enabled dataloader", testFn(true, true, func(t *testing.T, ctrl *gomock.Controller) (node *GraphQLResponse, ctx Context, expectedOutput string) {
		userService := NewMockDataSource(ctrl)
		userService.EXPECT().
			Load(gomock.Any(), gomock.Any(), gomock.AssignableToTypeOf(&bytes.Buffer{})).
			DoAndReturn(func(ctx context.Context, input []byte, w io.Writer) (err error) {
				actual := string(input)
				expected := `{"method":"POST","url":"http://localhost:4001","body":{"query":"{me {id username}}"}}`
				assert.Equal(t, expected, actual)
				pair := NewBufPair()
				pair.Data.WriteString(`{"me": {"id": "1234","username": "Me","__typename": "User"}}`)
				return writeGraphqlResponse(pair, w, false)
			})

		reviewBatchFactory := NewMockDataSourceBatchFactory(ctrl)
		reviewBatchFactory.EXPECT().
			CreateBatch([][]byte{
				[]byte(`{"method":"POST","url":"http://localhost:4002","body":{"query":"query($representations: [_Any!]!){_entities(representations: $representations){... on User {reviews {body product {upc __typename}}}}}","variables":{"representations":[{"id":"1234","__typename":"User"}]}}}`),
		}).
			Return(NewFakeDataSourceBatch(
				`{"method":"POST","url":"http://localhost:4002","body":{"query":"query($representations: [_Any!]!){_entities(representations: $representations){... on User {reviews {body product {upc __typename}}}}}","variables":{"representations":[{"id":"1234","__typename":"User"}]}}}`,
				[]resultedBufPair{
					{data: `{"reviews": [{"body": "A highly effective form of birth control.","product": {"upc": "top-1","__typename": "Product"}},{"body": "Fedoras are one of the most fashionable hats around and can look great with a variety of outfits.","product": {"upc": "top-2","__typename": "Product"}}]}`},
				}), nil)
		reviewsService := NewMockDataSource(ctrl)
		reviewsService.EXPECT().
			Load(gomock.Any(), gomock.Any(), gomock.AssignableToTypeOf(&bytes.Buffer{})).
			DoAndReturn(func(ctx context.Context, input []byte, w io.Writer) (err error) {
				actual := string(input)
				expected := `{"method":"POST","url":"http://localhost:4002","body":{"query":"query($representations: [_Any!]!){_entities(representations: $representations){... on User {reviews {body product {upc __typename}}}}}","variables":{"representations":[{"id":"1234","__typename":"User"}]}}}`
				assert.Equal(t, expected, actual)
				pair := NewBufPair()
				pair.Data.WriteString(`{"reviews": [{"body": "A highly effective form of birth control.","product": {"upc": "top-1","__typename": "Product"}},{"body": "Fedoras are one of the most fashionable hats around and can look great with a variety of outfits.","product": {"upc": "top-2","__typename": "Product"}}]}`)
				return writeGraphqlResponse(pair, w, false)
			})

		productBatchFactory := NewMockDataSourceBatchFactory(ctrl)
		productBatchFactory.EXPECT().
			CreateBatch(
				[][]byte{
					[]byte(`{"method":"POST","url":"http://localhost:4003","body":{"query":"query($representations: [_Any!]!){_entities(representations: $representations){... on Product {name}}}","variables":{"representations":[{"upc":"top-1","__typename":"Product"}]}}}`),
					[]byte(`{"method":"POST","url":"http://localhost:4003","body":{"query":"query($representations: [_Any!]!){_entities(representations: $representations){... on Product {name}}}","variables":{"representations":[{"upc":"top-2","__typename":"Product"}]}}}`),
				},
			).Return(NewFakeDataSourceBatch(
			`{"method":"POST","url":"http://localhost:4003","body":{"query":"query($representations: [_Any!]!){_entities(representations: $representations){... on Product {name}}}","variables":{"representations":[{"upc":"top-1","__typename":"Product"},{"upc":"top-2","__typename":"Product"}]}}}`,
			[]resultedBufPair{
				{data: `{"name": "Trilby"}`},
				{data: `{"name": "Fedora"}`},
			}), nil)
		productService := NewMockDataSource(ctrl)
		productService.EXPECT().
			Load(gomock.Any(), gomock.Any(), gomock.AssignableToTypeOf(&bytes.Buffer{})).
			DoAndReturn(func(ctx context.Context, input []byte, w io.Writer) (err error) {
				actual := string(input)
				expected := `{"method":"POST","url":"http://localhost:4003","body":{"query":"query($representations: [_Any!]!){_entities(representations: $representations){... on Product {name}}}","variables":{"representations":[{"upc":"top-1","__typename":"Product"},{"upc":"top-2","__typename":"Product"}]}}}`
				assert.Equal(t, expected, actual)
				pair := NewBufPair()
				pair.Data.WriteString(`[{"name": "Trilby"},{"name": "Fedora"}]`)
				return writeGraphqlResponse(pair, w, false)
			})

		return &GraphQLResponse{
			Data: &Object{
				Fetch: &SingleFetch{
					BufferId: 0,
					InputTemplate: InputTemplate{
						Segments: []TemplateSegment{
							{
								Data:        []byte(`{"method":"POST","url":"http://localhost:4001","body":{"query":"{me {id username}}"}}`),
								SegmentType: StaticSegmentType,
							},
						},
					},
					DataSource: userService,
					ProcessResponseConfig: ProcessResponseConfig{
						ExtractGraphqlResponse: true,
					},
				},
				Fields: []*Field{
					{
						HasBuffer: true,
						BufferID:  0,
						Name:      []byte("me"),
						Value: &Object{
							Fetch: &BatchFetch{
								Fetch: &SingleFetch{
									BufferId: 1,
									InputTemplate: InputTemplate{
										Segments: []TemplateSegment{
											{
												Data:        []byte(`{"method":"POST","url":"http://localhost:4002","body":{"query":"query($representations: [_Any!]!){_entities(representations: $representations){... on User {reviews {body product {upc __typename}}}}}","variables":{"representations":[{"id":"`),
												SegmentType: StaticSegmentType,
											},
											{
												SegmentType:        VariableSegmentType,
												VariableSource:     VariableSourceObject,
												VariableSourcePath: []string{"id"},
												VariableValueType:            jsonparser.Number,
												RenderVariableAsGraphQLValue: true,
											},
											{
												Data:        []byte(`","__typename":"User"}]}}}`),
												SegmentType: StaticSegmentType,
											},
										},
									},
									DataSource: reviewsService,
									ProcessResponseConfig: ProcessResponseConfig{
										ExtractGraphqlResponse: true,
									},
								},
								BatchFactory: reviewBatchFactory,
							},
							Path:     []string{"me"},
							Nullable: true,
							Fields: []*Field{
								{
									Name: []byte("id"),
									Value: &String{
										Path: []string{"id"},
									},
								},
								{
									Name: []byte("username"),
									Value: &String{
										Path: []string{"username"},
									},
								},
								{

									HasBuffer: true,
									BufferID:  1,
									Name:      []byte("reviews"),
									Value: &Array{
										Path:     []string{"reviews"},
										Nullable: true,
										Item: &Object{
											Nullable: true,
											Fields: []*Field{
												{
													Name: []byte("body"),
													Value: &String{
														Path: []string{"body"},
													},
												},
												{
													Name: []byte("product"),
													Value: &Object{
														Path: []string{"product"},
														Fetch: &BatchFetch{
															Fetch: &SingleFetch{
																BufferId:   2,
																DataSource: productService,
																InputTemplate: InputTemplate{
																	Segments: []TemplateSegment{
																		{
																			Data:        []byte(`{"method":"POST","url":"http://localhost:4003","body":{"query":"query($representations: [_Any!]!){_entities(representations: $representations){... on Product {name}}}","variables":{"representations":[{"upc":`),
																			SegmentType: StaticSegmentType,
																		},
																		{
																			SegmentType:        VariableSegmentType,
																			VariableSource:     VariableSourceObject,
																			VariableSourcePath: []string{"upc"},
																			VariableValueType:            jsonparser.String,
																			RenderVariableAsGraphQLValue: true,
																		},
																		{
																			Data:        []byte(`,"__typename":"Product"}]}}}`),
																			SegmentType: StaticSegmentType,
																		},
																	},
																},
																ProcessResponseConfig: ProcessResponseConfig{
																	ExtractGraphqlResponse: true,
																},
															},
															BatchFactory: productBatchFactory,
														},
														Fields: []*Field{
															{
																Name: []byte("upc"),
																Value: &String{
																	Path: []string{"upc"},
																},
															},
															{
																HasBuffer: true,
																BufferID:  2,
																Name:      []byte("name"),
																Value: &String{
																	Path: []string{"name"},
																},
															},
														},
													},
												},
											},
										},
									},
								},
							},
						},
					},
				},
			},
		}, Context{Context: context.Background(), Variables: nil}, `{"data":{"me":{"id":"1234","username":"Me","reviews":[{"body":"A highly effective form of birth control.","product":{"upc":"top-1","name":"Trilby"}},{"body":"Fedoras are one of the most fashionable hats around and can look great with a variety of outfits.","product":{"upc":"top-2","name":"Fedora"}}]}}}`
	}))
	t.Run("federation with enabled dataloader and fetch error ", testFn(true, true, func(t *testing.T, ctrl *gomock.Controller) (node *GraphQLResponse, ctx Context, expectedOutput string) {

		userService := NewMockDataSource(ctrl)
		userService.EXPECT().
			Load(gomock.Any(), gomock.Any(), gomock.AssignableToTypeOf(&bytes.Buffer{})).
			DoAndReturn(func(ctx context.Context, input []byte, w io.Writer) (err error) {
				actual := string(input)
				expected := `{"method":"POST","url":"http://localhost:4001","body":{"query":"{me {id username}}"}}`
				assert.Equal(t, expected, actual)
				pair := NewBufPair()
				pair.Data.WriteString(`{"me": {"id": "1234","username": "Me","__typename": "User"}}`)
				return writeGraphqlResponse(pair, w, false)
			})

		reviewBatchFactory := NewMockDataSourceBatchFactory(ctrl)
		reviewBatchFactory.EXPECT().
			CreateBatch([][]byte{
				[]byte(`{"method":"POST","url":"http://localhost:4002","body":{"query":"query($representations: [_Any!]!){_entities(representations: $representations){... on User {reviews {body product {upc __typename}}}}}","variables":{"representations":[{"id":"1234","__typename":"User"}]}}}`),
		}).
			Return(NewFakeDataSourceBatch(
				`{"method":"POST","url":"http://localhost:4002","body":{"query":"query($representations: [_Any!]!){_entities(representations: $representations){... on User {reviews {body product {upc __typename}}}}}","variables":{"representations":[{"id":"1234","__typename":"User"}]}}}`,
				[]resultedBufPair{
					{data: `{"reviews": [{"body": "A highly effective form of birth control.","product": {"upc": "top-1","__typename": "Product"}},{"body": "Fedoras are one of the most fashionable hats around and can look great with a variety of outfits.","product": {"upc": "top-2","__typename": "Product"}}]}`},
				}), nil)
		reviewsService := NewMockDataSource(ctrl)
		reviewsService.EXPECT().
			Load(gomock.Any(), gomock.Any(), gomock.AssignableToTypeOf(&bytes.Buffer{})).
			DoAndReturn(func(ctx context.Context, input []byte, w io.Writer) (err error) {
				actual := string(input)
				expected := `{"method":"POST","url":"http://localhost:4002","body":{"query":"query($representations: [_Any!]!){_entities(representations: $representations){... on User {reviews {body product {upc __typename}}}}}","variables":{"representations":[{"id":"1234","__typename":"User"}]}}}`
				assert.Equal(t, expected, actual)
				pair := NewBufPair()
				pair.Data.WriteString(`{"reviews": [{"body": "A highly effective form of birth control.","product": {"upc": "top-1","__typename": "Product"}},{"body": "Fedoras are one of the most fashionable hats around and can look great with a variety of outfits.","product": {"upc": "top-2","__typename": "Product"}}]}`)
				return writeGraphqlResponse(pair, w, false)
			})

		productBatchFactory := NewMockDataSourceBatchFactory(ctrl)
		productBatchFactory.EXPECT().
			CreateBatch(
				[][]byte{
					[]byte(`{"method":"POST","url":"http://localhost:4003","body":{"query":"query($representations: [_Any!]!){_entities(representations: $representations){... on Product {name}}}","variables":{"representations":[{"upc":"top-1","__typename":"Product"}]}}}`),
					[]byte(`{"method":"POST","url":"http://localhost:4003","body":{"query":"query($representations: [_Any!]!){_entities(representations: $representations){... on Product {name}}}","variables":{"representations":[{"upc":"top-2","__typename":"Product"}]}}}`),
				},
			).Return(NewFakeDataSourceBatch(
			`{"method":"POST","url":"http://localhost:4003","body":{"query":"query($representations: [_Any!]!){_entities(representations: $representations){... on Product {name}}}","variables":{"representations":[{"upc":"top-1","__typename":"Product"},{"upc":"top-2","__typename":"Product"}]}}}`,
			[]resultedBufPair{{data: `null`, err: "errorMessage"}, {data: `null`}}), nil)
		productService := NewMockDataSource(ctrl)
		productService.EXPECT().
			Load(gomock.Any(), gomock.Any(), gomock.AssignableToTypeOf(&bytes.Buffer{})).
			DoAndReturn(func(ctx context.Context, input []byte, w io.Writer) (err error) {
				actual := string(input)
				expected := `{"method":"POST","url":"http://localhost:4003","body":{"query":"query($representations: [_Any!]!){_entities(representations: $representations){... on Product {name}}}","variables":{"representations":[{"upc":"top-1","__typename":"Product"},{"upc":"top-2","__typename":"Product"}]}}}`
				assert.Equal(t, expected, actual)
				pair := NewBufPair()
				pair.WriteErr([]byte("errorMessage"), nil, nil, nil)
				return writeGraphqlResponse(pair, w, false)
			})

		return &GraphQLResponse{
			Data: &Object{
				Fetch: &SingleFetch{
					BufferId: 0,
					InputTemplate: InputTemplate{
						Segments: []TemplateSegment{
							{
								Data:        []byte(`{"method":"POST","url":"http://localhost:4001","body":{"query":"{me {id username}}"}}`),
								SegmentType: StaticSegmentType,
							},
						},
					},
					DataSource: userService,
					ProcessResponseConfig: ProcessResponseConfig{
						ExtractGraphqlResponse: true,
					},
				},
				Fields: []*Field{
					{
						HasBuffer: true,
						BufferID:  0,
						Name:      []byte("me"),
						Value: &Object{
							Fetch: &BatchFetch{
								Fetch: &SingleFetch{
									BufferId: 1,
									InputTemplate: InputTemplate{
										Segments: []TemplateSegment{
											{
												Data:        []byte(`{"method":"POST","url":"http://localhost:4002","body":{"query":"query($representations: [_Any!]!){_entities(representations: $representations){... on User {reviews {body product {upc __typename}}}}}","variables":{"representations":[{"id":"`),
												SegmentType: StaticSegmentType,
											},
											{
												SegmentType:        VariableSegmentType,
												VariableSource:     VariableSourceObject,
												VariableSourcePath: []string{"id"},
												VariableValueType:            jsonparser.Number,
												RenderVariableAsGraphQLValue: true,
											},
											{
												Data:        []byte(`","__typename":"User"}]}}}`),
												SegmentType: StaticSegmentType,
											},
										},
									},
									DataSource: reviewsService,
								},
								BatchFactory: reviewBatchFactory,
							},
							Path:     []string{"me"},
							Nullable: true,
							Fields: []*Field{
								{
									Name: []byte("id"),
									Value: &String{
										Path: []string{"id"},
									},
								},
								{
									Name: []byte("username"),
									Value: &String{
										Path: []string{"username"},
									},
								},
								{

									HasBuffer: true,
									BufferID:  1,
									Name:      []byte("reviews"),
									Value: &Array{
										Path:     []string{"reviews"},
										Nullable: true,
										Item: &Object{
											Nullable: true,
											Fields: []*Field{
												{
													Name: []byte("body"),
													Value: &String{
														Path: []string{"body"},
													},
												},
												{
													Name: []byte("product"),
													Value: &Object{
														Path: []string{"product"},
														Fetch: &BatchFetch{
															Fetch: &SingleFetch{
																BufferId:   2,
																DataSource: productService,
																InputTemplate: InputTemplate{
																	Segments: []TemplateSegment{
																		{
																			Data:        []byte(`{"method":"POST","url":"http://localhost:4003","body":{"query":"query($representations: [_Any!]!){_entities(representations: $representations){... on Product {name}}}","variables":{"representations":[{"upc":`),
																			SegmentType: StaticSegmentType,
																		},
																		{
																			SegmentType:        VariableSegmentType,
																			VariableSource:     VariableSourceObject,
																			VariableSourcePath: []string{"upc"},
																			VariableValueType:            jsonparser.String,
																			RenderVariableAsGraphQLValue: true,
																		},
																		{
																			Data:        []byte(`,"__typename":"Product"}]}}}`),
																			SegmentType: StaticSegmentType,
																		},
																	},
																},
																ProcessResponseConfig: ProcessResponseConfig{
																	ExtractGraphqlResponse: true,
																},
															},
															BatchFactory: productBatchFactory,
														},
														Fields: []*Field{
															{
																Name: []byte("upc"),
																Value: &String{
																	Path: []string{"upc"},
																},
															},
															{
																HasBuffer: true,
																BufferID:  2,
																Name:      []byte("name"),
																Value: &String{
																	Path: []string{"name"},
																},
															},
														},
													},
												},
											},
										},
									},
								},
							},
						},
					},
				},
			},
		}, Context{Context: context.Background(), Variables: nil}, `{"errors":[{"message":"errorMessage"},{"message":"unable to resolve","locations":[{"line":0,"column":0}],"path":["me","reviews","0","product"]},{"message":"unable to resolve","locations":[{"line":0,"column":0}],"path":["me","reviews","1","product"]}],"data":{"me":{"id":"1234","username":"Me","reviews":[null,null]}}}`
	}))
}

func TestResolver_WithHeader(t *testing.T) {
	cases := []struct {
		name, header, variable string
	}{
		{"header and variable are of equal case", "Authorization", "Authorization"},
		{"header is downcased and variable is uppercased", "authorization", "AUTHORIZATION"},
		{"header is uppercasesed and variable is downcased", "AUTHORIZATION", "authorization"},
	}

	for _, tc := range cases {
		t.Run(tc.name, func(t *testing.T) {
			rCtx, cancel := context.WithCancel(context.Background())
			defer cancel()
			resolver := newResolver(rCtx, false, false)

			header := make(http.Header)
			header.Set(tc.header, "foo")
			ctx := &Context{
				Context: context.Background(),
				Request: Request{
					Header: header,
				},
			}

			ctrl := gomock.NewController(t)
			fakeService := NewMockDataSource(ctrl)
			fakeService.EXPECT().
				Load(gomock.Any(), gomock.Any(), gomock.AssignableToTypeOf(&bytes.Buffer{})).
				Do(func(ctx context.Context, input []byte, w io.Writer) (err error) {
					actual := string(input)
					assert.Equal(t, "foo", actual)
					_, err = w.Write([]byte(`{"bar":"baz"}`))
					return
				}).
				Return(nil)

			out := &bytes.Buffer{}
			res := &GraphQLResponse{
				Data: &Object{
					Fetch: &SingleFetch{
						BufferId:   0,
						DataSource: fakeService,
						InputTemplate: InputTemplate{
							Segments: []TemplateSegment{
								{
									SegmentType:        VariableSegmentType,
									VariableSource:     VariableSourceRequestHeader,
									VariableSourcePath: []string{tc.variable},
								},
							},
						},
					},
					Fields: []*Field{
						{
							Name: []byte("bar"),
							Value: &String{
								Path: []string{"bar"},
							},
							HasBuffer: true,
							BufferID:  0,
						},
					},
				},
			}
			err := resolver.ResolveGraphQLResponse(ctx, res, nil, out)
			assert.NoError(t, err)
			assert.Equal(t, `{"data":{"bar":"baz"}}`, out.String())
		})
	}
}

type TestFlushWriter struct {
	flushed []string
	buf     bytes.Buffer
}

func (t *TestFlushWriter) Write(p []byte) (n int, err error) {
	return t.buf.Write(p)
}

func (t *TestFlushWriter) Flush() {
	t.flushed = append(t.flushed, t.buf.String())
	t.buf.Reset()
}

func FakeStream(cancelFunc func(), messageFunc func(count int) (message string, ok bool)) *_fakeStream {
	return &_fakeStream{
		cancel:      cancelFunc,
		messageFunc: messageFunc,
	}
}

type _fakeStream struct {
	cancel      context.CancelFunc
	messageFunc func(counter int) (message string, ok bool)
}

func (f *_fakeStream) Start(ctx context.Context, input []byte, next chan<- []byte) error {
	go func() {
		time.Sleep(time.Millisecond)
		count := 0
		for {
			if count == 3 {
				f.cancel()
				return
			}
			message, ok := f.messageFunc(count)
			next <- []byte(message)
			if !ok {
				f.cancel()
				return
			}
			count++
		}
	}()
	return nil
}

func TestResolver_ResolveGraphQLSubscription(t *testing.T) {

	setup := func(ctx context.Context, stream *_fakeStream) (*Resolver, *GraphQLSubscription, *TestFlushWriter) {
		plan := &GraphQLSubscription{
			Trigger: GraphQLSubscriptionTrigger{
				Source: stream,
			},
			Response: &GraphQLResponse{
				Data: &Object{
					Fields: []*Field{
						{
							Name: []byte("counter"),
							Value: &Integer{
								Path: []string{"counter"},
							},
						},
					},
				},
			},
		}

		out := &TestFlushWriter{
			buf: bytes.Buffer{},
		}

		return newResolver(ctx, false, false), plan, out
	}

	t.Run("should return errors if the upstream data has errors", func(t *testing.T) {
		c, cancel := context.WithCancel(context.Background())
		defer cancel()

		fakeStream := FakeStream(cancel, func(count int) (message string, ok bool) {
			return `{"errors":[{"message":"Validation error occurred","locations":[{"line":1,"column":1}],"extensions":{"code":"GRAPHQL_VALIDATION_FAILED"}}],"data":null}`, false
		})

		resolver, plan, out := setup(c, fakeStream)

		ctx := Context{
			Context: c,
		}

		err := resolver.ResolveGraphQLSubscription(&ctx, plan, out)
		assert.NoError(t, err)
		assert.Equal(t, 1, len(out.flushed))
		assert.Equal(t, `{"errors":[{"message":"unable to resolve","locations":[{"line":0,"column":0}]},{"message":"Validation error occurred","locations":[{"line":1,"column":1}],"extensions":{"code":"GRAPHQL_VALIDATION_FAILED"}}],"data":null}`, out.flushed[0])
	})

	t.Run("should successfully get result from upstream", func(t *testing.T) {
		c, cancel := context.WithCancel(context.Background())
		defer cancel()

		fakeStream := FakeStream(cancel, func(count int) (message string, ok bool) {
			return fmt.Sprintf(`{"data":{"counter":%d}}`, count), true
		})

		resolver, plan, out := setup(c, fakeStream)

		ctx := Context{
			Context: c,
		}

		err := resolver.ResolveGraphQLSubscription(&ctx, plan, out)
		assert.NoError(t, err)
		assert.Equal(t, 3, len(out.flushed))
		assert.Equal(t, `{"data":{"counter":0}}`, out.flushed[0])
		assert.Equal(t, `{"data":{"counter":1}}`, out.flushed[1])
		assert.Equal(t, `{"data":{"counter":2}}`, out.flushed[2])
	})
}

func BenchmarkResolver_ResolveNode(b *testing.B) {
	rCtx, cancel := context.WithCancel(context.Background())
	defer cancel()

	resolver := newResolver(rCtx, true, false)

	serviceOneDS := FakeDataSource(`{"serviceOne":{"fieldOne":"fieldOneValue"},"anotherServiceOne":{"fieldOne":"anotherFieldOneValue"},"reusingServiceOne":{"fieldOne":"reUsingFieldOneValue"}}`)
	serviceTwoDS := FakeDataSource(`{"serviceTwo":{"fieldTwo":"fieldTwoValue"},"secondServiceTwo":{"fieldTwo":"secondFieldTwoValue"}}`)
	nestedServiceOneDS := FakeDataSource(`{"serviceOne":{"fieldOne":"fieldOneValue"}}`)

	plan := &GraphQLResponse{
		Data: &Object{
			Fetch: &ParallelFetch{
				Fetches: []Fetch{
					&SingleFetch{
						BufferId: 0,
						Input:    `{"url":"https://service.one","body":{"query":"query($firstArg: String, $thirdArg: Int){serviceOne(serviceOneArg: $firstArg){fieldOne} anotherServiceOne(anotherServiceOneArg: $thirdArg){fieldOne} reusingServiceOne(reusingServiceOneArg: $firstArg){fieldOne}}","variables":{"thirdArg":$$1$$,"firstArg":$$0$$}}}`,
						InputTemplate: InputTemplate{
							Segments: []TemplateSegment{
								{
									SegmentType: StaticSegmentType,
									Data:        []byte(`{"url":"https://service.one","body":{"query":"query($firstArg: String, $thirdArg: Int){serviceOne(serviceOneArg: $firstArg){fieldOne} anotherServiceOne(anotherServiceOneArg: $thirdArg){fieldOne} reusingServiceOne(reusingServiceOneArg: $firstArg){fieldOne}}","variables":{"thirdArg":`),
								},
								{
									SegmentType:        VariableSegmentType,
									VariableSource:     VariableSourceContext,
									VariableSourcePath: []string{"thirdArg"},
								},
								{
									SegmentType: StaticSegmentType,
									Data:        []byte(`,"firstArg":`),
								},
								{
									SegmentType:        VariableSegmentType,
									VariableSource:     VariableSourceContext,
									VariableSourcePath: []string{"firstArg"},
								},
								{
									SegmentType: StaticSegmentType,
									Data:        []byte(`}}}`),
								},
							},
						},
						DataSource: serviceOneDS,
						Variables: NewVariables(
							&ContextVariable{
								Path: []string{"firstArg"},
							},
							&ContextVariable{
								Path: []string{"thirdArg"},
							},
						),
					},
					&SingleFetch{
						BufferId: 1,
						Input:    `{"url":"https://service.two","body":{"query":"query($secondArg: Boolean, $fourthArg: Float){serviceTwo(serviceTwoArg: $secondArg){fieldTwo} secondServiceTwo(secondServiceTwoArg: $fourthArg){fieldTwo}}","variables":{"fourthArg":$$1$$,"secondArg":$$0$$}}}`,
						InputTemplate: InputTemplate{
							Segments: []TemplateSegment{
								{
									SegmentType: StaticSegmentType,
									Data:        []byte(`{"url":"https://service.two","body":{"query":"query($secondArg: Boolean, $fourthArg: Float){serviceTwo(serviceTwoArg: $secondArg){fieldTwo} secondServiceTwo(secondServiceTwoArg: $fourthArg){fieldTwo}}","variables":{"fourthArg":`),
								},
								{
									SegmentType:        VariableSegmentType,
									VariableSource:     VariableSourceContext,
									VariableSourcePath: []string{"fourthArg"},
								},
								{
									SegmentType: StaticSegmentType,
									Data:        []byte(`,"secondArg":`),
								},
								{
									SegmentType:        VariableSegmentType,
									VariableSource:     VariableSourceContext,
									VariableSourcePath: []string{"secondArg"},
								},
								{
									SegmentType: StaticSegmentType,
									Data:        []byte(`}}}`),
								},
							},
						},
						DataSource: serviceTwoDS,
						Variables: NewVariables(
							&ContextVariable{
								Path: []string{"secondArg"},
							},
							&ContextVariable{
								Path: []string{"fourthArg"},
							},
						),
					},
				},
			},
			Fields: []*Field{
				{
					BufferID:  0,
					HasBuffer: true,
					Name:      []byte("serviceOne"),
					Value: &Object{
						Path: []string{"serviceOne"},
						Fields: []*Field{
							{
								Name: []byte("fieldOne"),
								Value: &String{
									Path: []string{"fieldOne"},
								},
							},
						},
					},
				},
				{
					BufferID:  1,
					HasBuffer: true,
					Name:      []byte("serviceTwo"),
					Value: &Object{
						Path: []string{"serviceTwo"},
						Fetch: &SingleFetch{
							BufferId: 2,
							Input:    `{"url":"https://service.one","body":{"query":"{serviceOne {fieldOne}}"}}`,
							InputTemplate: InputTemplate{
								Segments: []TemplateSegment{
									{
										SegmentType: StaticSegmentType,
										Data:        []byte(`{"url":"https://service.one","body":{"query":"{serviceOne {fieldOne}}"}}`),
									},
								},
							},
							DataSource: nestedServiceOneDS,
							Variables:  Variables{},
						},
						Fields: []*Field{
							{
								Name: []byte("fieldTwo"),
								Value: &String{
									Path: []string{"fieldTwo"},
								},
							},
							{
								BufferID:  2,
								HasBuffer: true,
								Name:      []byte("serviceOneResponse"),
								Value: &Object{
									Path: []string{"serviceOne"},
									Fields: []*Field{
										{
											Name: []byte("fieldOne"),
											Value: &String{
												Path: []string{"fieldOne"},
											},
										},
									},
								},
							},
						},
					},
				},
				{
					BufferID:  0,
					HasBuffer: true,
					Name:      []byte("anotherServiceOne"),
					Value: &Object{
						Path: []string{"anotherServiceOne"},
						Fields: []*Field{
							{
								Name: []byte("fieldOne"),
								Value: &String{
									Path: []string{"fieldOne"},
								},
							},
						},
					},
				},
				{
					BufferID:  1,
					HasBuffer: true,
					Name:      []byte("secondServiceTwo"),
					Value: &Object{
						Path: []string{"secondServiceTwo"},
						Fields: []*Field{
							{
								Name: []byte("fieldTwo"),
								Value: &String{
									Path: []string{"fieldTwo"},
								},
							},
						},
					},
				},
				{
					BufferID:  0,
					HasBuffer: true,
					Name:      []byte("reusingServiceOne"),
					Value: &Object{
						Path: []string{"reusingServiceOne"},
						Fields: []*Field{
							{
								Name: []byte("fieldOne"),
								Value: &String{
									Path: []string{"fieldOne"},
								},
							},
						},
					},
				},
			},
		},
	}

	var err error
	expected := []byte(`{"data":{"serviceOne":{"fieldOne":"fieldOneValue"},"serviceTwo":{"fieldTwo":"fieldTwoValue","serviceOneResponse":{"fieldOne":"fieldOneValue"}},"anotherServiceOne":{"fieldOne":"anotherFieldOneValue"},"secondServiceTwo":{"fieldTwo":"secondFieldTwoValue"},"reusingServiceOne":{"fieldOne":"reUsingFieldOneValue"}}}`)

	pool := sync.Pool{
		New: func() interface{} {
			return bytes.NewBuffer(make([]byte, 0, 1024))
		},
	}

	variables := []byte(`{"firstArg":"firstArgValue","thirdArg":123,"secondArg": true, "fourthArg": 12.34}`)

	ctxPool := sync.Pool{
		New: func() interface{} {
			return NewContext(context.Background())
		},
	}

	runBench := func(b *testing.B) {
		b.ReportAllocs()
		b.SetBytes(int64(len(expected)))
		b.ResetTimer()

		b.RunParallel(func(pb *testing.PB) {
			for pb.Next() {
				// _ = resolver.ResolveGraphQLResponse(ctx, plan, nil, ioutil.Discard)
				ctx := ctxPool.Get().(*Context)
				ctx.Variables = variables
				buf := pool.Get().(*bytes.Buffer)
				err = resolver.ResolveGraphQLResponse(ctx, plan, nil, buf)
				if err != nil {
					b.Fatal(err)
				}
				if !bytes.Equal(expected, buf.Bytes()) {
					b.Fatalf("want:\n%s\ngot:\n%s\n", string(expected), buf.String())
				}

				buf.Reset()
				pool.Put(buf)

				ctx.Free()
				ctxPool.Put(ctx)
			}
		})
	}

	b.Run("singleflight enabled (latency 0)", func(b *testing.B) {
		serviceOneDS.artificialLatency = 0
		serviceTwoDS.artificialLatency = 0
		nestedServiceOneDS.artificialLatency = 0
		runBench(b)
	})
}

type hookContextPathMatcher struct {
	path string
}

func (h hookContextPathMatcher) Matches(x interface{}) bool {
	path := string(x.(HookContext).CurrentPath)
	return path == h.path
}

func (h hookContextPathMatcher) String() string {
	return fmt.Sprintf("is equal to %s", h.path)
}

func TestInputTemplate_Render(t *testing.T) {
	runTest := func(t *testing.T, variables string, sourcePath []string, valueType jsonparser.ValueType, expected string) {
		t.Helper()

		template := InputTemplate{
			Segments: []TemplateSegment{
				{
					SegmentType:        VariableSegmentType,
					VariableSource:     VariableSourceContext,
					VariableSourcePath: sourcePath,
					VariableValueType:  valueType,
				},
			},
		}
		ctx := &Context{
			Variables: []byte(variables),
		}
		buf := fastbuffer.New()
		err := template.Render(ctx, nil, buf)
		assert.NoError(t, err)
		out := buf.String()
		assert.Equal(t, expected, out)
	}

	t.Run("string scalar", func(t *testing.T) {
		runTest(t, `{"foo":"bar"}`, []string{"foo"}, jsonparser.String, `"bar"`)
	})
	t.Run("boolean scalar", func(t *testing.T) {
		runTest(t, `{"foo":true}`, []string{"foo"}, jsonparser.Boolean, "true")
	})
	t.Run("json object pass through", func(t *testing.T) {
		runTest(t, `{"foo":{"bar":"baz"}}`, []string{"foo"}, jsonparser.Object, `{"bar":"baz"}`)
	})
	t.Run("json object as graphql object", func(t *testing.T) {
		runTest(t, `{"foo":{"bar":"baz"}}`, []string{"foo"}, jsonparser.Object, `{"bar":"baz"}`)
	})
	t.Run("json object as graphql object with null", func(t *testing.T) {
		runTest(t, `{"foo":null}`, []string{"foo"}, jsonparser.String, `null`)
	})
	t.Run("json object as graphql object with number", func(t *testing.T) {
		runTest(t, `{"foo":123}`, []string{"foo"}, jsonparser.Number, `123`)
	})
	t.Run("json object as graphql object with boolean", func(t *testing.T) {
		runTest(t, `{"foo":{"bar":true}}`, []string{"foo"}, jsonparser.Object, `{"bar":true}`)
	})
	t.Run("json object as graphql object with number", func(t *testing.T) {
		runTest(t, `{"foo":{"bar":123}}`, []string{"foo"}, jsonparser.Object, `{"bar":123}`)
	})
	t.Run("json object as graphql object with float", func(t *testing.T) {
		runTest(t, `{"foo":{"bar":1.23}}`, []string{"foo"}, jsonparser.Object, `{"bar":1.23}`)
	})
	t.Run("json object as graphql object with nesting", func(t *testing.T) {
		runTest(t, `{"foo":{"bar":{"baz":"bat"}}}`, []string{"foo"}, jsonparser.Object, `{"bar":{"baz":"bat"}}`)
	})
	t.Run("json object as graphql object with single array", func(t *testing.T) {
		runTest(t, `{"foo":["bar"]}`, []string{"foo"}, jsonparser.Array, `["bar"]`)
	})
	t.Run("json object as graphql object with array", func(t *testing.T) {
		runTest(t, `{"foo":["bar","baz"]}`, []string{"foo"}, jsonparser.Array, `["bar","baz"]`)
	})
	t.Run("json object as graphql object with object array", func(t *testing.T) {
		runTest(t, `{"foo":[{"bar":"baz"},{"bar":"bat"}]}`, []string{"foo"}, jsonparser.Array, `[{"bar":"baz"},{"bar":"bat"}]`)
	})
	t.Run("array with csv render string", func(t *testing.T) {
		template := InputTemplate{
			Segments: []TemplateSegment{
				{
					SegmentType:                 VariableSegmentType,
					VariableSource:              VariableSourceContext,
					VariableSourcePath:          []string{"a"},
					VariableValueType:           jsonparser.Array,
					VariableValueArrayValueType: jsonparser.String,
					RenderVariableAsArrayCSV:    true,
				},
			},
		}
		ctx := &Context{
			Variables: []byte(`{"a":["foo","bar"]}`),
		}
		buf := fastbuffer.New()
		err := template.Render(ctx, nil, buf)
		assert.NoError(t, err)
		out := buf.String()
		assert.Equal(t, "foo,bar", out)
	})
	t.Run("array with csv render int", func(t *testing.T) {
		template := InputTemplate{
			Segments: []TemplateSegment{
				{
					SegmentType:                 VariableSegmentType,
					VariableSource:              VariableSourceContext,
					VariableSourcePath:          []string{"a"},
					VariableValueType:           jsonparser.Array,
					VariableValueArrayValueType: jsonparser.Number,
					RenderVariableAsArrayCSV:    true,
				},
			},
		}
		ctx := &Context{
			Variables: []byte(`{"a":[1,2,3]}`),
		}
		buf := fastbuffer.New()
		err := template.Render(ctx, nil, buf)
		assert.NoError(t, err)
		out := buf.String()
		assert.Equal(t, "1,2,3", out)
	})
	t.Run("array with default render int", func(t *testing.T) {
		template := InputTemplate{
			Segments: []TemplateSegment{
				{
					SegmentType:                 VariableSegmentType,
					VariableSource:              VariableSourceContext,
					VariableSourcePath:          []string{"a"},
					VariableValueType:           jsonparser.Array,
					VariableValueArrayValueType: jsonparser.Number,
				},
			},
		}
		ctx := &Context{
			Variables: []byte(`{"a":[1,2,3]}`),
		}
		buf := fastbuffer.New()
		err := template.Render(ctx, nil, buf)
		assert.NoError(t, err)
		out := buf.String()
		assert.Equal(t, "[1,2,3]", out)
	})
}<|MERGE_RESOLUTION|>--- conflicted
+++ resolved
@@ -126,15 +126,12 @@
 			ctrl.Finish()
 		}
 	}
-<<<<<<< HEAD
-	t.Run("Nullable empty object", testFn(false, false, func(t *testing.T, ctrl *gomock.Controller) (node Node, ctx Context, expectedOutput string) {
-=======
 
 	testErrFn := func(fn func(t *testing.T, r *Resolver, ctrl *gomock.Controller) (node Node, ctx Context, expectedErr string)) func(t *testing.T) {
 		ctrl := gomock.NewController(t)
 		c, cancel := context.WithCancel(context.Background())
 		defer cancel()
-		r := New(c)
+		r := newResolver(c, false, false)
 		node, ctx, expectedErr := fn(t, r, ctrl)
 		return func(t *testing.T) {
 			buf := &BufPair{
@@ -146,8 +143,8 @@
 			ctrl.Finish()
 		}
 	}
-	t.Run("Nullable empty object", testFn(func(t *testing.T, r *Resolver, ctrl *gomock.Controller) (node Node, ctx Context, expectedOutput string) {
->>>>>>> 2b023b0a
+
+	t.Run("Nullable empty object", testFn(false, false, func(t *testing.T, ctrl *gomock.Controller) (node Node, ctx Context, expectedOutput string) {
 		return &Object{
 			Nullable: true,
 		}, Context{Context: context.Background()}, `null`
@@ -295,10 +292,7 @@
 			},
 		}, Context{Context: context.Background(), Variables: []byte(`{"id":1}`)}, `{"name":"Jens"}`
 	}))
-<<<<<<< HEAD
-	t.Run("resolve arrays", testFn(false, false, func(t *testing.T, ctrl *gomock.Controller) (node Node, ctx Context, expectedOutput string) {
-=======
-	t.Run("resolve array of strings", testFn(func(t *testing.T, r *Resolver, ctrl *gomock.Controller) (node Node, ctx Context, expectedOutput string) {
+	t.Run("resolve array of strings", testFn(false, false, func(t *testing.T, ctrl *gomock.Controller) (node Node, ctx Context, expectedOutput string) {
 		return &Object{
 			Fetch: &SingleFetch{
 				BufferId:   0,
@@ -340,8 +334,7 @@
 			},
 		}, Context{Context: context.Background()}, `non Nullable field value is null`
 	}))
-	t.Run("resolve arrays", testFn(func(t *testing.T, r *Resolver, ctrl *gomock.Controller) (node Node, ctx Context, expectedOutput string) {
->>>>>>> 2b023b0a
+	t.Run("resolve arrays", testFn(false, false, func(t *testing.T, ctrl *gomock.Controller) (node Node, ctx Context, expectedOutput string) {
 		return &Object{
 			Fetch: &SingleFetch{
 				BufferId:   0,
@@ -642,19 +635,19 @@
 							Path: []string{"pet"},
 							Fields: []*Field{
 								{
-									BufferID:   0,
-									HasBuffer:  false,
-									Name:       []byte("id"),
+									BufferID:  0,
+									HasBuffer: false,
+									Name:      []byte("id"),
 									Value: &String{
 										Path: []string{"id"},
 									},
 								},
 								{
-									BufferID:   0,
-									HasBuffer:  false,
-									Name:       []byte("detail"),
+									BufferID:  0,
+									HasBuffer: false,
+									Name:      []byte("detail"),
 									Value: &Object{
-										Path: []string{"detail"},
+										Path:     []string{"detail"},
 										Nullable: true,
 										Fields: []*Field{
 											{
@@ -1265,7 +1258,7 @@
 						BufferID:  0,
 						Name:      []byte("notNullableArray"),
 						Value: &Array{
-							Path: []string{"some_path"},
+							Path:     []string{"some_path"},
 							Nullable: false,
 							Item: &Object{
 								Nullable: false,
@@ -1833,7 +1826,7 @@
 		reviewBatchFactory.EXPECT().
 			CreateBatch([][]byte{
 				[]byte(`{"method":"POST","url":"http://localhost:4002","body":{"query":"query($representations: [_Any!]!){_entities(representations: $representations){... on User {reviews {body product {upc __typename}}}}}","variables":{"representations":[{"id":"1234","__typename":"User"}]}}}`),
-		}).
+			}).
 			Return(NewFakeDataSourceBatch(
 				`{"method":"POST","url":"http://localhost:4002","body":{"query":"query($representations: [_Any!]!){_entities(representations: $representations){... on User {reviews {body product {upc __typename}}}}}","variables":{"representations":[{"id":"1234","__typename":"User"}]}}}`,
 				[]resultedBufPair{
@@ -1909,9 +1902,9 @@
 												SegmentType: StaticSegmentType,
 											},
 											{
-												SegmentType:        VariableSegmentType,
-												VariableSource:     VariableSourceObject,
-												VariableSourcePath: []string{"id"},
+												SegmentType:                  VariableSegmentType,
+												VariableSource:               VariableSourceObject,
+												VariableSourcePath:           []string{"id"},
 												VariableValueType:            jsonparser.Number,
 												RenderVariableAsGraphQLValue: true,
 											},
@@ -1975,9 +1968,9 @@
 																			SegmentType: StaticSegmentType,
 																		},
 																		{
-																			SegmentType:        VariableSegmentType,
-																			VariableSource:     VariableSourceObject,
-																			VariableSourcePath: []string{"upc"},
+																			SegmentType:                  VariableSegmentType,
+																			VariableSource:               VariableSourceObject,
+																			VariableSourcePath:           []string{"upc"},
 																			VariableValueType:            jsonparser.String,
 																			RenderVariableAsGraphQLValue: true,
 																		},
@@ -2040,7 +2033,7 @@
 		reviewBatchFactory.EXPECT().
 			CreateBatch([][]byte{
 				[]byte(`{"method":"POST","url":"http://localhost:4002","body":{"query":"query($representations: [_Any!]!){_entities(representations: $representations){... on User {reviews {body product {upc __typename}}}}}","variables":{"representations":[{"id":"1234","__typename":"User"}]}}}`),
-		}).
+			}).
 			Return(NewFakeDataSourceBatch(
 				`{"method":"POST","url":"http://localhost:4002","body":{"query":"query($representations: [_Any!]!){_entities(representations: $representations){... on User {reviews {body product {upc __typename}}}}}","variables":{"representations":[{"id":"1234","__typename":"User"}]}}}`,
 				[]resultedBufPair{
@@ -2113,9 +2106,9 @@
 												SegmentType: StaticSegmentType,
 											},
 											{
-												SegmentType:        VariableSegmentType,
-												VariableSource:     VariableSourceObject,
-												VariableSourcePath: []string{"id"},
+												SegmentType:                  VariableSegmentType,
+												VariableSource:               VariableSourceObject,
+												VariableSourcePath:           []string{"id"},
 												VariableValueType:            jsonparser.Number,
 												RenderVariableAsGraphQLValue: true,
 											},
@@ -2176,9 +2169,9 @@
 																			SegmentType: StaticSegmentType,
 																		},
 																		{
-																			SegmentType:        VariableSegmentType,
-																			VariableSource:     VariableSourceObject,
-																			VariableSourcePath: []string{"upc"},
+																			SegmentType:                  VariableSegmentType,
+																			VariableSource:               VariableSourceObject,
+																			VariableSourcePath:           []string{"upc"},
 																			VariableValueType:            jsonparser.String,
 																			RenderVariableAsGraphQLValue: true,
 																		},
