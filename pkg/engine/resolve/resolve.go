--- conflicted
+++ resolved
@@ -1,8 +1,4 @@
-<<<<<<< HEAD
-//go:generate mockgen --build_flags=--mod=mod -self_package=github.com/jensneuse/graphql-go-tools/pkg/engine/resolve -destination=resolve_mock_test.go -package=resolve . DataSource,BeforeFetchHook,AfterFetchHook
-=======
-//go:generate mockgen -self_package=github.com/jensneuse/go-data-resolver/pkg/resolve -destination=resolve_mock_test.go -package=resolve . DataSource,BeforeFetchHook,AfterFetchHook,DataSourceBatch,DataSourceBatchFactory
->>>>>>> 5cc5f79e
+//go:generate mockgen --build_flags=--mod=mod -self_package=github.com/jensneuse/graphql-go-tools/pkg/engine/resolve -destination=resolve_mock_test.go -package=resolve . DataSource,BeforeFetchHook,AfterFetchHook,DataSourceBatch,DataSourceBatchFactory
 
 package resolve
 
@@ -123,19 +119,6 @@
 
 type Context struct {
 	context.Context
-<<<<<<< HEAD
-	Variables       []byte
-	Request         Request
-	pathElements    [][]byte
-	patches         []patch
-	usedBuffers     []*bytes.Buffer
-	currentPatch    int
-	maxPatch        int
-	pathPrefix      []byte
-	beforeFetchHook BeforeFetchHook
-	afterFetchHook  AfterFetchHook
-	position        Position
-=======
 	Variables        []byte
 	Request          Request
 	pathElements     [][]byte
@@ -149,7 +132,7 @@
 	dataLoader       *dataLoader
 	beforeFetchHook  BeforeFetchHook
 	afterFetchHook   AfterFetchHook
->>>>>>> 5cc5f79e
+	position        Position
 }
 
 type Request struct {
@@ -166,11 +149,8 @@
 		usedBuffers:  make([]*bytes.Buffer, 0, 48),
 		currentPatch: -1,
 		maxPatch:     -1,
-<<<<<<< HEAD
 		position:     Position{},
-=======
 		dataLoader:   nil,
->>>>>>> 5cc5f79e
 	}
 }
 
@@ -227,11 +207,8 @@
 	c.beforeFetchHook = nil
 	c.afterFetchHook = nil
 	c.Request.Header = nil
-<<<<<<< HEAD
 	c.position = Position{}
-=======
 	c.dataLoader = nil
->>>>>>> 5cc5f79e
 }
 
 func (c *Context) SetBeforeFetchHook(hook BeforeFetchHook) {
@@ -242,10 +219,10 @@
 	c.afterFetchHook = hook
 }
 
-<<<<<<< HEAD
 func (c *Context) setPosition(position Position) {
 	c.position = position
-=======
+}
+
 func (c *Context) addResponseElements(elements []string) {
 	c.responseElements = append(c.responseElements, elements...)
 }
@@ -264,7 +241,6 @@
 
 func (c *Context) resetResponsePathElements() {
 	c.responseElements = nil
->>>>>>> 5cc5f79e
 }
 
 func (c *Context) addPathElement(elem []byte) {
@@ -342,20 +318,7 @@
 }
 
 type Resolver struct {
-<<<<<<< HEAD
-	EnableSingleFlightLoader bool
-	resultSetPool            sync.Pool
-	byteSlicesPool           sync.Pool
-	waitGroupPool            sync.Pool
-	bufPairPool              sync.Pool
-	bufPairSlicePool         sync.Pool
-	errChanPool              sync.Pool
-	hash64Pool               sync.Pool
-	inflightFetchPool        sync.Pool
-	inflightFetchMu          sync.Mutex
-	inflightFetches          map[uint64]*inflightFetch
 	ctx                      context.Context
-=======
 	EnableDataloader  bool
 	resultSetPool     sync.Pool
 	byteSlicesPool    sync.Pool
@@ -364,18 +327,8 @@
 	bufPairSlicePool  sync.Pool
 	errChanPool       sync.Pool
 	hash64Pool        sync.Pool
-	triggerManagers   map[uint64]*subscription.Manager
 	dataloaderFactory *dataLoaderFactory
 	fetcher           *Fetcher
-}
-
-func (r *Resolver) RegisterTriggerManager(m *subscription.Manager) {
-	hash64 := r.getHash64()
-	_, _ = hash64.Write(m.UniqueIdentifier())
-	managerID := hash64.Sum64()
-	r.putHash64(hash64)
-	r.triggerManagers[managerID] = m
->>>>>>> 5cc5f79e
 }
 
 type inflightFetch struct {
@@ -385,12 +338,8 @@
 	bufPair  BufPair
 }
 
-<<<<<<< HEAD
 // New returns a new Resolver, ctx.Done() is used to cancel all active subscriptions & streams
-func New(ctx context.Context) *Resolver {
-=======
-func New(fetcher *Fetcher, enableDataLoader bool) *Resolver {
->>>>>>> 5cc5f79e
+func New(ctx context.Context, fetcher *Fetcher, enableDataLoader bool) *Resolver {
 	return &Resolver{
 		ctx: ctx,
 		resultSetPool: sync.Pool{
@@ -436,24 +385,9 @@
 				return xxhash.New()
 			},
 		},
-<<<<<<< HEAD
-		inflightFetchPool: sync.Pool{
-			New: func() interface{} {
-				return &inflightFetch{
-					bufPair: BufPair{
-						Data:   fastbuffer.New(),
-						Errors: fastbuffer.New(),
-					},
-				}
-			},
-		},
-		inflightFetches: map[uint64]*inflightFetch{},
-=======
-		triggerManagers:   map[uint64]*subscription.Manager{},
 		dataloaderFactory: newDataloaderFactory(fetcher),
 		fetcher:           fetcher,
 		EnableDataloader:  enableDataLoader,
->>>>>>> 5cc5f79e
 	}
 }
 
@@ -500,25 +434,8 @@
 		return
 	}
 
-<<<<<<< HEAD
 	if !cfg.ExtractGraphqlResponse {
 		bufPair.Data.WriteBytes(responseData)
-=======
-	if data != nil {
-		ctx.lastFetchID = initialValueID
-	}
-
-	if r.EnableDataloader {
-		ctx.dataLoader = r.dataloaderFactory.newDataLoader(data)
-		defer func() {
-			r.dataloaderFactory.freeDataLoader(ctx.dataLoader)
-			ctx.dataLoader = nil
-		}()
-	}
-
-	err = r.resolveNode(ctx, response.Data, data, buf)
-	if err != nil {
->>>>>>> 5cc5f79e
 		return
 	}
 
@@ -565,6 +482,18 @@
 
 	r.extractResponse(data, responseBuf, ProcessResponseConfig{ExtractGraphqlResponse: true})
 
+	if data != nil {
+		ctx.lastFetchID = initialValueID
+	}
+
+	if r.EnableDataloader {
+		ctx.dataLoader = r.dataloaderFactory.newDataLoader(data)
+		defer func() {
+			r.dataloaderFactory.freeDataLoader(ctx.dataLoader)
+			ctx.dataLoader = nil
+		}()
+	}
+	
 	ignoreData := false
 	err = r.resolveNode(ctx, response.Data, responseBuf.Data.Bytes(), buf)
 	if err != nil {
@@ -1048,7 +977,6 @@
 func (r *Resolver) resolveObject(ctx *Context, object *Object, data []byte, objectBuf *BufPair) (err error) {
 	if len(object.Path) != 0 {
 		data, _, _, _ = jsonparser.Get(data, object.Path...)
-<<<<<<< HEAD
 
 		if len(data) == 0 {
 			if object.Nullable {
@@ -1059,10 +987,9 @@
 			r.addResolveError(ctx, objectBuf)
 			return errNonNullableFieldValueIsNull
 		}
-=======
+
 		ctx.addResponseElements(object.Path)
 		defer ctx.removeResponseLastElements(object.Path)
->>>>>>> 5cc5f79e
 	}
 
 	var set *resultSet
@@ -1254,74 +1181,6 @@
 	return
 }
 
-<<<<<<< HEAD
-func (r *Resolver) resolveSingleFetch(ctx *Context, fetch *SingleFetch, preparedInput *fastbuffer.FastBuffer, buf *BufPair) (err error) {
-	dataBuf := pool.BytesBuffer.Get()
-	defer pool.BytesBuffer.Put(dataBuf)
-
-	if ctx.beforeFetchHook != nil {
-		ctx.beforeFetchHook.OnBeforeFetch(r.hookCtx(ctx), preparedInput.Bytes())
-	}
-
-	if !r.EnableSingleFlightLoader || fetch.DisallowSingleFlight {
-		err = fetch.DataSource.Load(ctx.Context, preparedInput.Bytes(), dataBuf)
-		r.extractResponse(dataBuf.Bytes(), buf, fetch.ProcessResponseConfig)
-		if ctx.afterFetchHook != nil {
-			if buf.HasData() {
-				ctx.afterFetchHook.OnData(r.hookCtx(ctx), buf.Data.Bytes(), false)
-			}
-			if buf.HasErrors() {
-				ctx.afterFetchHook.OnError(r.hookCtx(ctx), buf.Errors.Bytes(), false)
-			}
-		}
-		return
-	}
-
-	hash64 := r.getHash64()
-	_, _ = hash64.Write(fetch.DataSourceIdentifier)
-	_, _ = hash64.Write(preparedInput.Bytes())
-	fetchID := hash64.Sum64()
-	r.putHash64(hash64)
-
-	r.inflightFetchMu.Lock()
-	inflight, ok := r.inflightFetches[fetchID]
-	if ok {
-		inflight.waitFree.Add(1)
-		defer inflight.waitFree.Done()
-		r.inflightFetchMu.Unlock()
-		inflight.waitLoad.Wait()
-		if inflight.bufPair.HasData() {
-			if ctx.afterFetchHook != nil {
-				ctx.afterFetchHook.OnData(r.hookCtx(ctx), inflight.bufPair.Data.Bytes(), true)
-			}
-			buf.Data.WriteBytes(inflight.bufPair.Data.Bytes())
-		}
-		if inflight.bufPair.HasErrors() {
-			if ctx.afterFetchHook != nil {
-				ctx.afterFetchHook.OnError(r.hookCtx(ctx), inflight.bufPair.Errors.Bytes(), true)
-			}
-			buf.Errors.WriteBytes(inflight.bufPair.Errors.Bytes())
-		}
-		return inflight.err
-	}
-
-	inflight = r.getInflightFetch()
-	inflight.waitLoad.Add(1)
-	r.inflightFetches[fetchID] = inflight
-
-	r.inflightFetchMu.Unlock()
-
-	err = fetch.DataSource.Load(ctx.Context, preparedInput.Bytes(), dataBuf)
-	r.extractResponse(dataBuf.Bytes(), &inflight.bufPair, fetch.ProcessResponseConfig)
-	inflight.err = err
-
-	if inflight.bufPair.HasData() {
-		if ctx.afterFetchHook != nil {
-			ctx.afterFetchHook.OnData(r.hookCtx(ctx), inflight.bufPair.Data.Bytes(), false)
-		}
-		buf.Data.WriteBytes(inflight.bufPair.Data.Bytes())
-	}
-=======
 func (r *Resolver) resolveBatchFetch(ctx *Context, fetch *BatchFetch, preparedInput *fastbuffer.FastBuffer, buf *BufPair) error {
 	if r.EnableDataloader {
 		return ctx.dataLoader.LoadBatch(ctx, fetch, buf)
@@ -1333,7 +1192,6 @@
 
 	return nil
 }
->>>>>>> 5cc5f79e
 
 func (r *Resolver) resolveSingleFetch(ctx *Context, fetch *SingleFetch, preparedInput *fastbuffer.FastBuffer, buf *BufPair) error {
 	if r.EnableDataloader {
