--- conflicted
+++ resolved
@@ -351,11 +351,7 @@
 					Variables: resolve.NewVariables(
 						&resolve.ContextVariable{
 							Path:     []string{"skip"},
-<<<<<<< HEAD
 							Renderer: resolve.NewJSONVariableRendererWithValidation(`{"type":["boolean"]}`),
-=======
-							Renderer: resolve.NewJSONVariableRendererWithValidation(`{"type":"boolean"}`),
->>>>>>> 4b726d8d
 						},
 					),
 				},
@@ -413,7 +409,6 @@
 					{
 						TypeName:   "User",
 						FieldNames: []string{"id", "displayName", "isLoggedIn"},
-<<<<<<< HEAD
 					},
 					{
 						TypeName:   "RegisteredUser",
@@ -525,8 +520,6 @@
 					{
 						TypeName:   "User",
 						FieldNames: []string{"id", "displayName", "isLoggedIn"},
-=======
->>>>>>> 4b726d8d
 					},
 					{
 						TypeName:   "RegisteredUser",
@@ -564,11 +557,7 @@
 					Variables: resolve.NewVariables(
 						&resolve.ContextVariable{
 							Path:     []string{"skip"},
-<<<<<<< HEAD
 							Renderer: resolve.NewJSONVariableRendererWithValidation(`{"type":["boolean"]}`),
-=======
-							Renderer: resolve.NewJSONVariableRendererWithValidation(`{"type":"boolean"}`),
->>>>>>> 4b726d8d
 						},
 					),
 				},
@@ -665,11 +654,7 @@
 					Variables: resolve.NewVariables(
 						&resolve.ContextVariable{
 							Path:     []string{"include"},
-<<<<<<< HEAD
 							Renderer: resolve.NewJSONVariableRendererWithValidation(`{"type":["boolean"]}`),
-=======
-							Renderer: resolve.NewJSONVariableRendererWithValidation(`{"type":"boolean"}`),
->>>>>>> 4b726d8d
 						},
 					),
 				},
@@ -924,11 +909,7 @@
 					Variables: resolve.NewVariables(
 						&resolve.ContextVariable{
 							Path:     []string{"include"},
-<<<<<<< HEAD
 							Renderer: resolve.NewJSONVariableRendererWithValidation(`{"type":["boolean"]}`),
-=======
-							Renderer: resolve.NewJSONVariableRendererWithValidation(`{"type":"boolean"}`),
->>>>>>> 4b726d8d
 						},
 					),
 				},
@@ -3295,7 +3276,7 @@
 							},
 							&resolve.ContextVariable{
 								Path:     []string{"name"},
-								Renderer: resolve.NewJSONVariableRendererWithValidation(`{"type":["string","null"]}`),
+								Renderer: resolve.NewJSONVariableRendererWithValidation(`{"type":["string"]}`),
 							},
 						),
 						DisallowSingleFlight:  true,
