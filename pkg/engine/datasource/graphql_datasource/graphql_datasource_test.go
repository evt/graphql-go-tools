--- conflicted
+++ resolved
@@ -3284,16 +3284,6 @@
 			},
 		}))
 
-<<<<<<< HEAD
-	t.Run("federated entity with requires", RunTest(requiredFieldTestSchema,
-		`	query QueryWithRequiredFields {
-						serviceOne {
-							serviceTwoFieldOne  # @requires(fields: "serviceOneFieldOne")
-							serviceTwoFieldTwo  # @requires(fields: "serviceOneFieldTwo")
-						}
-					}`,
-		"QueryWithRequiredFields",
-=======
 	t.Run("federation with variables", RunTest(federationTestSchema,
 		`	query MyReviews($publicOnly: Boolean!, $someSkipCondition: Boolean!) {
 						me {
@@ -3305,19 +3295,12 @@
 						}
 					}`,
 		"MyReviews",
->>>>>>> 3ed80e39
 		&plan.SynchronousResponsePlan{
 			Response: &resolve.GraphQLResponse{
 				Data: &resolve.Object{
 					Fetch: &resolve.SingleFetch{
-<<<<<<< HEAD
-						BufferId: 0,
-						// Should fetch the federation key as well as all the required fields.
-						Input:                 `{"method":"POST","url":"http://one.service","body":{"query":"{serviceOne {id serviceOneFieldOne serviceOneFieldTwo}}"}}`,
-=======
 						BufferId:              0,
 						Input:                 `{"method":"POST","url":"http://user.service","body":{"query":"{me {id}}"}}`,
->>>>>>> 3ed80e39
 						DataSource:            &Source{},
 						DataSourceIdentifier:  []byte("graphql_datasource.Source"),
 						ProcessResponseConfig: resolve.ProcessResponseConfig{ExtractGraphqlResponse: true},
@@ -3326,11 +3309,7 @@
 						{
 							HasBuffer: true,
 							BufferID:  0,
-<<<<<<< HEAD
-							Name:      []byte("serviceOne"),
-=======
 							Name:      []byte("me"),
->>>>>>> 3ed80e39
 							Position: resolve.Position{
 								Line:   2,
 								Column: 7,
@@ -3339,26 +3318,12 @@
 								Fetch: &resolve.BatchFetch{
 									Fetch: &resolve.SingleFetch{
 										BufferId: 1,
-<<<<<<< HEAD
-										// The required fields are present in the representations.
-										Input: `{"method":"POST","url":"http://two.service","body":{"query":"query($representations: [_Any!]!){_entities(representations: $representations){... on ServiceOneType {serviceTwoFieldOne serviceTwoFieldTwo}}}","variables":{"representations":[{"serviceOneFieldTwo":$$2$$,"serviceOneFieldOne":$$1$$,"id":$$0$$,"__typename":"ServiceOneType"}]}}}`,
-=======
 										Input:    `{"method":"POST","url":"http://review.service","body":{"query":"query($representations: [_Any!]!, $someSkipCondition: Boolean!, $publicOnly: Boolean!){_entities(representations: $representations){... on User {reviews {body notes @skip(if: $someSkipCondition) likes(filterToPublicOnly: $publicOnly)}}}}","variables":{"publicOnly":$$2$$,"someSkipCondition":$$1$$,"representations":[{"id":$$0$$,"__typename":"User"}]}}}`,
->>>>>>> 3ed80e39
 										Variables: resolve.NewVariables(
 											&resolve.ObjectVariable{
 												Path:     []string{"id"},
 												Renderer: resolve.NewJSONVariableRendererWithValidation(`{"type":["string","integer"]}`),
 											},
-<<<<<<< HEAD
-											&resolve.ObjectVariable{
-												Path:     []string{"serviceOneFieldOne"},
-												Renderer: resolve.NewJSONVariableRendererWithValidation(`{"type":"string"}`),
-											},
-											&resolve.ObjectVariable{
-												Path:     []string{"serviceOneFieldTwo"},
-												Renderer: resolve.NewJSONVariableRendererWithValidation(`{"type":"string"}`),
-=======
 											&resolve.ContextVariable{
 												Path:     []string{"someSkipCondition"},
 												Renderer: resolve.NewJSONVariableRendererWithValidation(`{"type":"boolean"}`),
@@ -3366,7 +3331,6 @@
 											&resolve.ContextVariable{
 												Path:     []string{"publicOnly"},
 												Renderer: resolve.NewJSONVariableRendererWithValidation(`{"type":"boolean"}`),
->>>>>>> 3ed80e39
 											},
 										),
 										DataSource:           &Source{},
@@ -3378,41 +3342,17 @@
 									},
 									BatchFactory: batchFactory,
 								},
-<<<<<<< HEAD
-								Path:     []string{"serviceOne"},
-=======
 								Path:     []string{"me"},
->>>>>>> 3ed80e39
 								Nullable: true,
 								Fields: []*resolve.Field{
 									{
 										HasBuffer: true,
 										BufferID:  1,
-<<<<<<< HEAD
-										Name:      []byte("serviceTwoFieldOne"),
-=======
 										Name:      []byte("reviews"),
->>>>>>> 3ed80e39
 										Position: resolve.Position{
 											Line:   3,
 											Column: 8,
 										},
-<<<<<<< HEAD
-										Value: &resolve.String{
-											Path: []string{"serviceTwoFieldOne"},
-										},
-									},
-									{
-										HasBuffer: true,
-										BufferID:  1,
-										Name:      []byte("serviceTwoFieldTwo"),
-										Position: resolve.Position{
-											Line:   4,
-											Column: 8,
-										},
-										Value: &resolve.String{
-											Path: []string{"serviceTwoFieldTwo"},
-=======
 										Value: &resolve.Array{
 											Path:     []string{"reviews"},
 											Nullable: true,
@@ -3452,7 +3392,6 @@
 													},
 												},
 											},
->>>>>>> 3ed80e39
 										},
 									},
 								},
@@ -3468,39 +3407,22 @@
 					RootNodes: []plan.TypeField{
 						{
 							TypeName:   "Query",
-<<<<<<< HEAD
-							FieldNames: []string{"serviceOne"},
-=======
 							FieldNames: []string{"me"},
->>>>>>> 3ed80e39
 						},
 					},
 					ChildNodes: []plan.TypeField{
 						{
-<<<<<<< HEAD
-							TypeName:   "ServiceOneType",
-							FieldNames: []string{"id", "serviceOneFieldOne", "serviceOneFieldTwo"},
-=======
 							TypeName:   "User",
 							FieldNames: []string{"id"},
->>>>>>> 3ed80e39
 						},
 					},
 					Custom: ConfigJson(Configuration{
 						Fetch: FetchConfiguration{
-<<<<<<< HEAD
-							URL: "http://one.service",
-						},
-						Federation: FederationConfiguration{
-							Enabled:    true,
-							ServiceSDL: "extend type Query {serviceOne: ServiceOneType} type ServiceOneType @key(fields: \"id\"){ id: ID! serviceOneFieldOne: String! serviceOneFieldTwo: String!}",
-=======
 							URL: "http://user.service",
 						},
 						Federation: FederationConfiguration{
 							Enabled:    true,
 							ServiceSDL: "extend type Query {me: User} type User @key(fields: \"id\"){ id: ID! }",
->>>>>>> 3ed80e39
 						},
 					}),
 					Factory: federationFactory,
@@ -3508,33 +3430,12 @@
 				{
 					RootNodes: []plan.TypeField{
 						{
-<<<<<<< HEAD
-							TypeName:   "ServiceOneType",
-							FieldNames: []string{"serviceTwoFieldOne", "serviceTwoFieldTwo"},
-=======
 							TypeName:   "User",
 							FieldNames: []string{"reviews"},
->>>>>>> 3ed80e39
 						},
 					},
 					ChildNodes: []plan.TypeField{
 						{
-<<<<<<< HEAD
-							TypeName:   "ServiceOneType",
-							FieldNames: []string{"id", "serviceOneFieldOne", "serviceOneFieldTwo"},
-						},
-					},
-					Custom: ConfigJson(Configuration{
-						Fetch: FetchConfiguration{
-							URL: "http://two.service",
-						},
-						Federation: FederationConfiguration{
-							Enabled:    true,
-							ServiceSDL: "extend type ServiceOneType @key(fields: \"id\") { id: ID! @external serviceOneFieldOne: String! @external serviceOneFieldTwo: String! @external serviceTwoFieldOne: String! @requires(fields: \"serviceOneFieldOne\") serviceTwoFieldTwo: String! @requires(fields: \"serviceOneFieldTwo\")}",
-						},
-					}),
-					Factory: federationFactory,
-=======
 							TypeName:   "Review",
 							FieldNames: []string{"body", "notes", "likes"},
 						},
@@ -3553,12 +3454,171 @@
 							ServiceSDL: "type Review { body: String! notes: String likes(filterToPublicOnly: Boolean): Int! } extend type User @key(fields: \"id\") { id: ID! @external reviews: [Review] }",
 						},
 					}),
->>>>>>> 3ed80e39
 				},
 			},
 			Fields: []plan.FieldConfiguration{
 				{
-<<<<<<< HEAD
+					TypeName:       "User",
+					FieldName:      "reviews",
+					RequiresFields: []string{"id"},
+				},
+				{
+					TypeName:  "Review",
+					FieldName: "likes",
+					Arguments: []plan.ArgumentConfiguration{
+						{
+							Name:       "filterToPublicOnly",
+							SourceType: plan.FieldArgumentSource,
+						},
+					},
+				},
+			},
+		}))
+
+	t.Run("federated entity with requires", RunTest(requiredFieldTestSchema,
+		`	query QueryWithRequiredFields {
+						serviceOne {
+							serviceTwoFieldOne  # @requires(fields: "serviceOneFieldOne")
+							serviceTwoFieldTwo  # @requires(fields: "serviceOneFieldTwo")
+						}
+					}`,
+		"QueryWithRequiredFields",
+		&plan.SynchronousResponsePlan{
+			Response: &resolve.GraphQLResponse{
+				Data: &resolve.Object{
+					Fetch: &resolve.SingleFetch{
+						BufferId: 0,
+						// Should fetch the federation key as well as all the required fields.
+						Input:                 `{"method":"POST","url":"http://one.service","body":{"query":"{serviceOne {id serviceOneFieldOne serviceOneFieldTwo}}"}}`,
+						DataSource:            &Source{},
+						DataSourceIdentifier:  []byte("graphql_datasource.Source"),
+						ProcessResponseConfig: resolve.ProcessResponseConfig{ExtractGraphqlResponse: true},
+					},
+					Fields: []*resolve.Field{
+						{
+							HasBuffer: true,
+							BufferID:  0,
+							Name:      []byte("serviceOne"),
+							Position: resolve.Position{
+								Line:   2,
+								Column: 7,
+							},
+							Value: &resolve.Object{
+								Fetch: &resolve.BatchFetch{
+									Fetch: &resolve.SingleFetch{
+										BufferId: 1,
+										// The required fields are present in the representations.
+										Input: `{"method":"POST","url":"http://two.service","body":{"query":"query($representations: [_Any!]!){_entities(representations: $representations){... on ServiceOneType {serviceTwoFieldOne serviceTwoFieldTwo}}}","variables":{"representations":[{"serviceOneFieldTwo":$$2$$,"serviceOneFieldOne":$$1$$,"id":$$0$$,"__typename":"ServiceOneType"}]}}}`,
+										Variables: resolve.NewVariables(
+											&resolve.ObjectVariable{
+												Path:     []string{"id"},
+												Renderer: resolve.NewJSONVariableRendererWithValidation(`{"type":["string","integer"]}`),
+											},
+											&resolve.ObjectVariable{
+												Path:     []string{"serviceOneFieldOne"},
+												Renderer: resolve.NewJSONVariableRendererWithValidation(`{"type":"string"}`),
+											},
+											&resolve.ObjectVariable{
+												Path:     []string{"serviceOneFieldTwo"},
+												Renderer: resolve.NewJSONVariableRendererWithValidation(`{"type":"string"}`),
+											},
+										),
+										DataSource:           &Source{},
+										DataSourceIdentifier: []byte("graphql_datasource.Source"),
+										ProcessResponseConfig: resolve.ProcessResponseConfig{
+											ExtractGraphqlResponse:    true,
+											ExtractFederationEntities: true,
+										},
+									},
+									BatchFactory: batchFactory,
+								},
+								Path:     []string{"serviceOne"},
+								Nullable: true,
+								Fields: []*resolve.Field{
+									{
+										HasBuffer: true,
+										BufferID:  1,
+										Name:      []byte("serviceTwoFieldOne"),
+										Position: resolve.Position{
+											Line:   3,
+											Column: 8,
+										},
+										Value: &resolve.String{
+											Path: []string{"serviceTwoFieldOne"},
+										},
+									},
+									{
+										HasBuffer: true,
+										BufferID:  1,
+										Name:      []byte("serviceTwoFieldTwo"),
+										Position: resolve.Position{
+											Line:   4,
+											Column: 8,
+										},
+										Value: &resolve.String{
+											Path: []string{"serviceTwoFieldTwo"},
+										},
+									},
+								},
+							},
+						},
+					},
+				},
+			},
+		},
+		plan.Configuration{
+			DataSources: []plan.DataSourceConfiguration{
+				{
+					RootNodes: []plan.TypeField{
+						{
+							TypeName:   "Query",
+							FieldNames: []string{"serviceOne"},
+						},
+					},
+					ChildNodes: []plan.TypeField{
+						{
+							TypeName:   "ServiceOneType",
+							FieldNames: []string{"id", "serviceOneFieldOne", "serviceOneFieldTwo"},
+						},
+					},
+					Custom: ConfigJson(Configuration{
+						Fetch: FetchConfiguration{
+							URL: "http://one.service",
+						},
+						Federation: FederationConfiguration{
+							Enabled:    true,
+							ServiceSDL: "extend type Query {serviceOne: ServiceOneType} type ServiceOneType @key(fields: \"id\"){ id: ID! serviceOneFieldOne: String! serviceOneFieldTwo: String!}",
+						},
+					}),
+					Factory: federationFactory,
+				},
+				{
+					RootNodes: []plan.TypeField{
+						{
+							TypeName:   "ServiceOneType",
+							FieldNames: []string{"serviceTwoFieldOne", "serviceTwoFieldTwo"},
+						},
+					},
+					ChildNodes: []plan.TypeField{
+						{
+							TypeName:   "ServiceOneType",
+							FieldNames: []string{"id", "serviceOneFieldOne", "serviceOneFieldTwo"},
+						},
+					},
+					Custom: ConfigJson(Configuration{
+						Fetch: FetchConfiguration{
+							URL: "http://two.service",
+						},
+						Federation: FederationConfiguration{
+							Enabled:    true,
+							ServiceSDL: "extend type ServiceOneType @key(fields: \"id\") { id: ID! @external serviceOneFieldOne: String! @external serviceOneFieldTwo: String! @external serviceTwoFieldOne: String! @requires(fields: \"serviceOneFieldOne\") serviceTwoFieldTwo: String! @requires(fields: \"serviceOneFieldTwo\")}",
+						},
+					}),
+					Factory: federationFactory,
+				},
+			},
+			Fields: []plan.FieldConfiguration{
+				{
 					TypeName:       "ServiceOneType",
 					FieldName:      "serviceTwoFieldOne",
 					RequiresFields: []string{"id", "serviceOneFieldOne"},
@@ -3567,21 +3627,6 @@
 					TypeName:       "ServiceOneType",
 					FieldName:      "serviceTwoFieldTwo",
 					RequiresFields: []string{"id", "serviceOneFieldTwo"},
-=======
-					TypeName:       "User",
-					FieldName:      "reviews",
-					RequiresFields: []string{"id"},
-				},
-				{
-					TypeName:  "Review",
-					FieldName: "likes",
-					Arguments: []plan.ArgumentConfiguration{
-						{
-							Name:       "filterToPublicOnly",
-							SourceType: plan.FieldArgumentSource,
-						},
-					},
->>>>>>> 3ed80e39
 				},
 			},
 		}))
