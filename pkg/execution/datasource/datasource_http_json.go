package datasource

import (
	"bytes"
	"context"
	"encoding/json"
	"fmt"
	"io"
	"io/ioutil"
	"net/http"
	"strconv"

	"github.com/buger/jsonparser"
	log "github.com/jensneuse/abstractlogger"
	"github.com/tidwall/gjson"
	"github.com/tidwall/sjson"

	"github.com/jensneuse/graphql-go-tools/internal/pkg/unsafebytes"
	"github.com/jensneuse/graphql-go-tools/pkg/ast"
	"github.com/jensneuse/graphql-go-tools/pkg/lexer/literal"
)

var httpJsonSchemes = []string{
	"https",
	"http",
}

// HttpJsonDataSourceConfig is the configuration object for the HttpJsonDataSource
type HttpJsonDataSourceConfig struct {
<<<<<<< HEAD
	// Host is the hostname of the upstream
	Host string `json:"host"`
	// URL is the url of the upstream
	URL string `json:"url"`
	// Method is the http.Method, e.g. GET, POST, UPDATE, DELETE
	// default is GET
	Method *string `json:"method"`
	// Body is the http body to send
	// default is null/nil (no body)
	Body *string `json:"body"`
	// Headers defines the header mappings
	Headers []HttpJsonDataSourceConfigHeader `json:"headers"`
	// DefaultTypeName is the optional variable to define a default type name for the response object
	// This is useful in case the response might be a Union or Interface type which uses StatusCodeTypeNameMappings
	DefaultTypeName *string `json:"default_type_name"`
	// StatusCodeTypeNameMappings is a slice of mappings from http.StatusCode to GraphQL TypeName
	// This can be used when the TypeName depends on the http.StatusCode
	StatusCodeTypeNameMappings []StatusCodeTypeNameMapping `json:"status_code_type_name_mappings"`
}

type StatusCodeTypeNameMapping struct {
	StatusCode int    `json:"status_code"`
	TypeName   string `json:"type_name"`
}

type HttpJsonDataSourceConfigHeader struct {
	Key   string `json:"key"`
	Value string `json:"value"`
=======
	// URL is the url of the upstream
	URL string `bson:"url" json:"url"`
	// Method is the http.Method, e.g. GET, POST, UPDATE, DELETE
	// default is GET
	Method *string `bson:"method" json:"method"`
	// Body is the http body to send
	// default is null/nil (no body)
	Body *string `bson:"body" json:"body"`
	// Headers defines the header mappings
	Headers []HttpJsonDataSourceConfigHeader `bson:"headers" json:"headers"`
	// DefaultTypeName is the optional variable to define a default type name for the response object
	// This is useful in case the response might be a Union or Interface type which uses StatusCodeTypeNameMappings
	DefaultTypeName *string `bson:"default_type_name" json:"default_type_name"`
	// StatusCodeTypeNameMappings is a slice of mappings from http.StatusCode to GraphQL TypeName
	// This can be used when the TypeName depends on the http.StatusCode
	StatusCodeTypeNameMappings []StatusCodeTypeNameMapping `bson:"status_code_type_name_mappings" json:"status_code_type_name_mappings"`
}

type StatusCodeTypeNameMapping struct {
	StatusCode int    `bson:"status_code" json:"status_code"`
	TypeName   string `bson:"type_name" json:"type_name"`
}

type HttpJsonDataSourceConfigHeader struct {
	Key   string `bson:"key" json:"key"`
	Value string `bson:"value" json:"value"`
>>>>>>> 4bd80f28
}

type HttpJsonDataSourcePlannerFactoryFactory struct {
	Client             *http.Client
	WhitelistedSchemes []string
}

func (h *HttpJsonDataSourcePlannerFactoryFactory) httpClient() *http.Client {
	if h.Client != nil {
		return h.Client
	}
	return DefaultHttpClient()
}

func (h *HttpJsonDataSourcePlannerFactoryFactory) Initialize(base BasePlanner, configReader io.Reader) (PlannerFactory, error) {
	factory := &HttpJsonDataSourcePlannerFactory{
		base:               base,
		client:             h.httpClient(),
		whitelistedSchemes: h.WhitelistedSchemes,
	}
	err := json.NewDecoder(configReader).Decode(&factory.config)
	return factory, err
}

type HttpJsonDataSourcePlannerFactory struct {
	base               BasePlanner
	config             HttpJsonDataSourceConfig
	client             *http.Client
	whitelistedSchemes []string
}

func (h *HttpJsonDataSourcePlannerFactory) DataSourcePlanner() Planner {
	return &HttpJsonDataSourcePlanner{
		BasePlanner:        h.base,
		dataSourceConfig:   h.config,
		client:             h.client,
		whitelistedSchemes: h.whitelistedSchemes,
	}
}

type HttpJsonDataSourcePlanner struct {
	BasePlanner
	dataSourceConfig   HttpJsonDataSourceConfig
	client             *http.Client
	whitelistedSchemes []string
}

func (h *HttpJsonDataSourcePlanner) Plan(args []Argument) (DataSource, []Argument) {
	return &HttpJsonDataSource{
		Log:                h.Log,
		Client:             h.client,
		WhitelistedSchemes: h.whitelistedSchemes,
	}, append(h.Args, args...)
}

func (h *HttpJsonDataSourcePlanner) EnterDocument(operation, definition *ast.Document) {

}

func (h *HttpJsonDataSourcePlanner) EnterInlineFragment(ref int) {

}

func (h *HttpJsonDataSourcePlanner) LeaveInlineFragment(ref int) {

}

func (h *HttpJsonDataSourcePlanner) EnterSelectionSet(ref int) {

}

func (h *HttpJsonDataSourcePlanner) LeaveSelectionSet(ref int) {

}

func (h *HttpJsonDataSourcePlanner) EnterField(ref int) {
	h.RootField.SetIfNotDefined(ref)
}

func (h *HttpJsonDataSourcePlanner) EnterArgument(ref int) {}

func (h *HttpJsonDataSourcePlanner) LeaveField(ref int) {
	if !h.RootField.IsDefinedAndEquals(ref) {
		return
	}
	definition, exists := h.Walker.FieldDefinition(ref)
	if !exists {
		return
	}
	h.Args = append(h.Args, &StaticVariableArgument{
		Name:  literal.URL,
		Value: []byte(h.dataSourceConfig.URL),
	})
	if h.dataSourceConfig.Method == nil {
		h.Args = append(h.Args, &StaticVariableArgument{
			Name:  literal.METHOD,
			Value: literal.HTTP_METHOD_GET,
		})
	} else {
		h.Args = append(h.Args, &StaticVariableArgument{
			Name:  literal.METHOD,
			Value: []byte(*h.dataSourceConfig.Method),
		})
	}
	if h.dataSourceConfig.Body != nil {
		h.Args = append(h.Args, &StaticVariableArgument{
			Name:  literal.BODY,
			Value: []byte(*h.dataSourceConfig.Body),
		})
	}

	if len(h.dataSourceConfig.Headers) != 0 {
		listArg := &ListArgument{
			Name: literal.HEADERS,
		}
		for i := range h.dataSourceConfig.Headers {
			listArg.Arguments = append(listArg.Arguments, &StaticVariableArgument{
				Name:  []byte(h.dataSourceConfig.Headers[i].Key),
				Value: []byte(h.dataSourceConfig.Headers[i].Value),
			})
		}
		h.Args = append(h.Args, listArg)
	}

	// __typename
	var typeNameValue []byte
	var err error
	fieldDefinitionTypeNode := h.Definition.FieldDefinitionTypeNode(definition)
	fieldDefinitionType := h.Definition.FieldDefinitionType(definition)
	fieldDefinitionTypeName := h.Definition.ResolveTypeNameBytes(fieldDefinitionType)
	quotedFieldDefinitionTypeName := append(literal.QUOTE, append(fieldDefinitionTypeName, literal.QUOTE...)...)
	switch fieldDefinitionTypeNode.Kind {
	case ast.NodeKindScalarTypeDefinition:
		return
	case ast.NodeKindUnionTypeDefinition, ast.NodeKindInterfaceTypeDefinition:
		if h.dataSourceConfig.DefaultTypeName != nil {
			typeNameValue, err = sjson.SetRawBytes(typeNameValue, "defaultTypeName", []byte("\""+*h.dataSourceConfig.DefaultTypeName+"\""))
			if err != nil {
				h.Log.Error("HttpJsonDataSourcePlanner set defaultTypeName (switch case union/interface)", log.Error(err))
				return
			}
		}
		for i := range h.dataSourceConfig.StatusCodeTypeNameMappings {
			typeNameValue, err = sjson.SetRawBytes(typeNameValue, strconv.Itoa(h.dataSourceConfig.StatusCodeTypeNameMappings[i].StatusCode), []byte("\""+h.dataSourceConfig.StatusCodeTypeNameMappings[i].TypeName+"\""))
			if err != nil {
				h.Log.Error("HttpJsonDataSourcePlanner set statusCodeTypeMapping", log.Error(err))
				return
			}
		}
	default:
		typeNameValue, err = sjson.SetRawBytes(typeNameValue, "defaultTypeName", quotedFieldDefinitionTypeName)
		if err != nil {
			h.Log.Error("HttpJsonDataSourcePlanner set defaultTypeName (switch case default)", log.Error(err))
			return
		}
	}
	h.Args = append(h.Args, &StaticVariableArgument{
		Name:  literal.TYPENAME,
		Value: typeNameValue,
	})
}

type HttpJsonDataSource struct {
	Log                log.Logger
	Client             *http.Client
	WhitelistedSchemes []string
}

func (r *HttpJsonDataSource) Resolve(ctx context.Context, args ResolverArgs, out io.Writer) (n int, err error) {
	urlArg := args.ByKey(literal.URL)
	methodArg := args.ByKey(literal.METHOD)
	bodyArg := args.ByKey(literal.BODY)
	headersArg := args.ByKey(literal.HEADERS)
	typeNameArg := args.ByKey(literal.TYPENAME)

	r.Log.Debug("HttpJsonDataSource.Resolve.Args",
		log.Strings("resolvedArgs", args.Dump()),
	)

	switch {
	case urlArg == nil:
		r.Log.Error(fmt.Sprintf("arg '%s' must not be nil", string(literal.URL)))
		return
	case methodArg == nil:
		r.Log.Error(fmt.Sprintf("arg '%s' must not be nil", string(literal.METHOD)))
		return
	}

	httpMethod := http.MethodGet
	switch {
	case bytes.Equal(methodArg, literal.HTTP_METHOD_GET):
		httpMethod = http.MethodGet
	case bytes.Equal(methodArg, literal.HTTP_METHOD_POST):
		httpMethod = http.MethodPost
	case bytes.Equal(methodArg, literal.HTTP_METHOD_PUT):
		httpMethod = http.MethodPut
	case bytes.Equal(methodArg, literal.HTTP_METHOD_DELETE):
		httpMethod = http.MethodDelete
	case bytes.Equal(methodArg, literal.HTTP_METHOD_PATCH):
		httpMethod = http.MethodPatch
	}

<<<<<<< HEAD
	parsedURL, rawURL, err := parseURLBytes(hostArg, urlArg)
=======
	parsedURL, rawURL, err := parseURLBytes(urlArg)
>>>>>>> 4bd80f28
	if err != nil {
		r.Log.Error("HttpJsonDataSource.RawURL could not be parsed", log.String("rawURL", rawURL))
		return
	}

	if len(parsedURL.Scheme) == 0 || !isWhitelistedScheme(parsedURL.Scheme, r.WhitelistedSchemes, httpJsonSchemes) {
		parsedURL.Scheme = httpJsonSchemes[0]
	}

	header := make(http.Header)
	if len(headersArg) != 0 {
		err := jsonparser.ObjectEach(headersArg, func(key []byte, value []byte, dataType jsonparser.ValueType, offset int) error {
			header.Set(string(key), string(value))
			return nil
		})
		if err != nil {
			r.Log.Error("accessing headers", log.Error(err))
		}
	}

	r.Log.Debug("HttpJsonDataSource.Resolve",
		log.String("rawURL", rawURL),
		log.String("parsedURL", parsedURL.String()),
	)

	var bodyReader io.Reader
	if len(bodyArg) != 0 {
		bodyReader = bytes.NewReader(bodyArg)
	}

	request, err := http.NewRequest(httpMethod, parsedURL.String(), bodyReader)
	if err != nil {
		r.Log.Error("HttpJsonDataSource.Resolve.NewRequest",
			log.Error(err),
		)
		return
	}

	request.Header = header

	res, err := r.Client.Do(request)
	if err != nil {
		r.Log.Error("HttpJsonDataSource.Resolve.Client.Do",
			log.Error(err),
		)
		return
	}

	data, err := ioutil.ReadAll(res.Body)
	if err != nil {
		r.Log.Error("HttpJsonDataSource.Resolve.ioutil.ReadAll",
			log.Error(err),
		)
		return
	}

	defer func() {
		err := res.Body.Close()
		if err != nil {
			r.Log.Error("HttpJsonDataSource.Resolve.Response.Body.Close", log.Error(err))
		}
	}()

	statusCode := strconv.Itoa(res.StatusCode)
	statusCodeTypeName := gjson.GetBytes(typeNameArg, statusCode)
	defaultTypeName := gjson.GetBytes(typeNameArg, "defaultTypeName")
	var result *gjson.Result
	if statusCodeTypeName.Exists() {
		result = &statusCodeTypeName
	}
	if result == nil && defaultTypeName.Exists() {
		result = &defaultTypeName
	}

	if result != nil {
		parsed := gjson.ParseBytes(data)
		if parsed.IsArray() {
			arrayData := []byte(`[]`)
			items := parsed.Array()
			for i := range items {
				item, err := sjson.SetRaw(items[i].Raw, "__typename", result.Raw)
				if err != nil {
					r.Log.Error("HttpJsonDataSource.Resolve.array.setDefaultTypeName",
						log.Error(err),
					)
				}
				arrayData, err = sjson.SetRawBytes(arrayData, "-1", unsafebytes.StringToBytes(item))
				if err != nil {
					r.Log.Error("HttpJsonDataSource.Resolve.array.setArrayItem",
						log.Error(err),
					)
				}
			}
			data = arrayData
		} else {
			data, err = sjson.SetRawBytes(data, "__typename", []byte(result.Raw))
			if err != nil {
				r.Log.Error("HttpJsonDataSource.Resolve.setDefaultTypeName",
					log.Error(err),
				)
				return
			}
		}
	}

	return out.Write(data)
}<|MERGE_RESOLUTION|>--- conflicted
+++ resolved
@@ -27,36 +27,6 @@
 
 // HttpJsonDataSourceConfig is the configuration object for the HttpJsonDataSource
 type HttpJsonDataSourceConfig struct {
-<<<<<<< HEAD
-	// Host is the hostname of the upstream
-	Host string `json:"host"`
-	// URL is the url of the upstream
-	URL string `json:"url"`
-	// Method is the http.Method, e.g. GET, POST, UPDATE, DELETE
-	// default is GET
-	Method *string `json:"method"`
-	// Body is the http body to send
-	// default is null/nil (no body)
-	Body *string `json:"body"`
-	// Headers defines the header mappings
-	Headers []HttpJsonDataSourceConfigHeader `json:"headers"`
-	// DefaultTypeName is the optional variable to define a default type name for the response object
-	// This is useful in case the response might be a Union or Interface type which uses StatusCodeTypeNameMappings
-	DefaultTypeName *string `json:"default_type_name"`
-	// StatusCodeTypeNameMappings is a slice of mappings from http.StatusCode to GraphQL TypeName
-	// This can be used when the TypeName depends on the http.StatusCode
-	StatusCodeTypeNameMappings []StatusCodeTypeNameMapping `json:"status_code_type_name_mappings"`
-}
-
-type StatusCodeTypeNameMapping struct {
-	StatusCode int    `json:"status_code"`
-	TypeName   string `json:"type_name"`
-}
-
-type HttpJsonDataSourceConfigHeader struct {
-	Key   string `json:"key"`
-	Value string `json:"value"`
-=======
 	// URL is the url of the upstream
 	URL string `bson:"url" json:"url"`
 	// Method is the http.Method, e.g. GET, POST, UPDATE, DELETE
@@ -83,7 +53,6 @@
 type HttpJsonDataSourceConfigHeader struct {
 	Key   string `bson:"key" json:"key"`
 	Value string `bson:"value" json:"value"`
->>>>>>> 4bd80f28
 }
 
 type HttpJsonDataSourcePlannerFactoryFactory struct {
@@ -286,11 +255,7 @@
 		httpMethod = http.MethodPatch
 	}
 
-<<<<<<< HEAD
-	parsedURL, rawURL, err := parseURLBytes(hostArg, urlArg)
-=======
 	parsedURL, rawURL, err := parseURLBytes(urlArg)
->>>>>>> 4bd80f28
 	if err != nil {
 		r.Log.Error("HttpJsonDataSource.RawURL could not be parsed", log.String("rawURL", rawURL))
 		return
