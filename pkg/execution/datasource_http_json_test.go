--- conflicted
+++ resolved
@@ -175,12 +175,7 @@
 							Name: "HttpJsonDataSource",
 							Config: func() []byte {
 								data, _ := json.Marshal(datasource.HttpJsonDataSourceConfig{
-<<<<<<< HEAD
-									Host: "example.com",
-									URL:  "/",
-=======
 									URL: "example.com/",
->>>>>>> 4bd80f28
 									Method: func() *string {
 										method := "GET"
 										return &method
@@ -209,17 +204,8 @@
 								},
 								Args: []datasource.Argument{
 									&datasource.StaticVariableArgument{
-<<<<<<< HEAD
-										Name:  []byte("host"),
-										Value: []byte("example.com"),
-									},
-									&datasource.StaticVariableArgument{
-										Name:  []byte("url"),
-										Value: []byte("/"),
-=======
 										Name:  []byte("url"),
 										Value: []byte("example.com/"),
->>>>>>> 4bd80f28
 									},
 									&datasource.StaticVariableArgument{
 										Name:  []byte("method"),
@@ -264,12 +250,7 @@
 							Name: "HttpJsonDataSource",
 							Config: func() []byte {
 								data, _ := json.Marshal(datasource.HttpJsonDataSourceConfig{
-<<<<<<< HEAD
-									Host: "example.com",
-									URL:  "/",
-=======
 									URL: "example.com/",
->>>>>>> 4bd80f28
 									Method: func() *string {
 										method := "GET"
 										return &method
@@ -302,17 +283,8 @@
 								},
 								Args: []datasource.Argument{
 									&datasource.StaticVariableArgument{
-<<<<<<< HEAD
-										Name:  []byte("host"),
-										Value: []byte("example.com"),
-									},
-									&datasource.StaticVariableArgument{
-										Name:  []byte("url"),
-										Value: []byte("/"),
-=======
 										Name:  []byte("url"),
 										Value: []byte("example.com/"),
->>>>>>> 4bd80f28
 									},
 									&datasource.StaticVariableArgument{
 										Name:  []byte("method"),
